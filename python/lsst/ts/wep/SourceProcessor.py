--- conflicted
+++ resolved
@@ -795,7 +795,6 @@
 
         # Do the deblending
         iniGuessXY = [(allStarPosX[0], allStarPosY[0])]
-<<<<<<< HEAD
         iniFieldXY = [self.camXYtoFieldXY(allStarPosX[0], allStarPosY[0])]
         imgDeblend, realcx, realcy = self.deblend.deblendDonut(
             blendedImg, iniGuessXY, defocalType=defocalType,
@@ -803,9 +802,6 @@
             templateType=self.deblendTemplateType,
             donutImgSize=self.settingFile.getSetting('donutImgSizeInPixel')
         )
-=======
-        imgDeblend, realcx, realcy = self.deblend.deblendDonut(blendedImg, iniGuessXY)
->>>>>>> 045a4fcb
 
         return imgDeblend, realcx, realcy
 
