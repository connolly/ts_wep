# This file is part of ts_wep.
#
# Developed for the LSST Telescope and Site Systems.
# This product includes software developed by the LSST Project
# (https://www.lsst.org).
# See the COPYRIGHT file at the top-level directory of this distribution
# for details of code ownership.
#
# This program is free software: you can redistribute it and/or modify
# it under the terms of the GNU General Public License as published by
# the Free Software Foundation, either version 3 of the License, or
# (at your option) any later version.
#
# This program is distributed in the hope that it will be useful,
# but WITHOUT ANY WARRANTY; without even the implied warranty of
# MERCHANTABILITY or FITNESS FOR A PARTICULAR PURPOSE.  See the
# GNU General Public License for more details.
#
# You should have received a copy of the GNU General Public License
# along with this program.  If not, see <https://www.gnu.org/licenses/>.

import re
import os
import warnings
import numpy as np

from lsst.ts.wep.ButlerWrapper import ButlerWrapper
from lsst.ts.wep.DefocalImage import DefocalImage
from lsst.ts.wep.DonutImage import DonutImage
<<<<<<< HEAD
from lsst.ts.wep.Utility import abbrevDetectorName, searchDonutPos, \
	DefocalType, ImageType, getModulePath
=======
from lsst.ts.wep.Utility import (
    abbrevDectectorName,
    searchDonutPos,
    DefocalType,
    ImageType,
)
>>>>>>> 045a4fcb


class WepController(object):

<<<<<<< HEAD
	CORNER_WFS_LIST = ["R:0,0 S:2,2,A", "R:0,0 S:2,2,B", "R:0,4 S:2,0,A",
					   "R:0,4 S:2,0,B", "R:4,0 S:0,2,A", "R:4,0 S:0,2,B",
					   "R:4,4 S:0,0,A", "R:4,4 S:0,0,B"]
=======
    CORNER_WFS_LIST = [
        "R:0,0 S:2,2,A",
        "R:0,0 S:2,2,B",
        "R:0,4 S:2,0,A",
        "R:0,4 S:2,0,B",
        "R:4,0 S:0,2,A",
        "R:4,0 S:0,2,B",
        "R:4,4 S:0,0,A",
        "R:4,4 S:0,0,B",
    ]
>>>>>>> 045a4fcb

	def __init__(self, dataCollector, isrWrapper, sourSelc, sourProc, wfEsti):
		"""Initialize the wavefront estimation pipeline (WEP) controller class.

		Parameters
		----------
		dataCollector : CamDataCollector
			Camera data collector.
		isrWrapper : CamIsrWrapper
			Instrument signature removal (ISR) wrapper.
		sourSelc : SourceSelector
			Source selector.
		sourProc : SourceProcessor
			Source processor.
		wfEsti : WfEstimator
			Wavefront estimator.
		"""

		# Data collector to use DM ingest command line task
		self.dataCollector = dataCollector

		# ISR wrapper to use DM ISR command line task
		self.isrWrapper = isrWrapper

		# Source selector to query the bright star catalog
		self.sourSelc = sourSelc

		# Source processor to get the donut image or do the deblending
		self.sourProc = sourProc

<<<<<<< HEAD
		# Wavefront estimator to get zk
		self.wfEsti = wfEsti

		# Butler wrapper to use DM data butler
		self.butlerWrapper = None

	def getDataCollector(self):
		"""Get the attribute of data collector.

		Returns
		-------
		CamDataCollector
			Data collector.
		"""

		return self.dataCollector

	def getIsrWrapper(self):
		"""Get the attribute of ISR wraper.

		ISR: Instrument signature removal.

		Returns
		-------
		CamIsrWrapper
			ISR wraper.
		"""

		return self.isrWrapper

	def getSourSelc(self):
		"""Get the attribute of source selector.

		Returns
		-------
		SourceSelector
			Source selector.
		"""

		return self.sourSelc

	def getSourProc(self):
		"""Get the attribute of source processor.

		Returns
		-------
		SourceProcessor
			Source processor.
		"""

		return self.sourProc

	def getWfEsti(self):
		"""Get the attribute of wavefront estimator.

		Returns
		-------
		WfEstimator
			Wavefront estimator.
		"""

		return self.wfEsti

	def getButlerWrapper(self):
		"""Get the attribute of butler wrapper.

		Returns
		-------
		ButlerWrapper
			Butler wrapper.
		"""

		return self.butlerWrapper

	def setPostIsrCcdInputs(self, inputs):
		"""Set inputs of post instrument signature removal (ISR) CCD images.

		Parameters
		----------
		inputs : RepositoryArgs, dict, or str
			Can be a single item or a list. Provides arguments to load an
			existing repository (or repositories). String is assumed to be a
			URI and is used as the cfgRoot (URI to the location of the cfg
			file). (Local file system URI does not have to start with
			'file://' and in this way can be a relative path). The
			'RepositoryArgs' class can be used to provide more parameters with
			which to initialize a repository (such as 'mapper', 'mapperArgs',
			'tags', etc. See the 'RepositoryArgs' documentation for more
			details). A dict may be used as shorthand for a 'RepositoryArgs'
			class instance. The dict keys must match parameters to the
			'RepositoryArgs.__init__' function.
		"""

		self.butlerWrapper = ButlerWrapper(inputs)

	def getPostIsrImgMapByPistonDefocal(self, sensorNameList, obsIdList):
		"""Get the post ISR image map that the defocal images are by the
		pistion motion.

		Parameters
		----------
		sensorNameList : list
			List of sensor name.
		obsIdList : list
			Observation Id list in [intraObsId, extraObsId].

		Returns
		-------
		dict
			Post-ISR image map. The dictionary key is the sensor name. The
			dictionary item is the defocal image on the camera coordinate.
			(type: DefocalImage).
		"""

		return self._getImgMapByPistonDefocal(sensorNameList, obsIdList,
											  ImageType.Amp)

	def _getImgMapByPistonDefocal(self, sensorNameList, obsIdList, imageType):
		"""Get the image map that the defocal images are by the pistion motion.

		Parameters
		----------
		sensorNameList : list
			List of sensor name.
		obsIdList : list
			Observation Id list in [intraObsId, extraObsId].
		imageType : ImageType
			Image type.

		Returns
		-------
		dict
			Image map. The dictionary key is the sensor name. The dictionary
			item is the defocal image on the camera coordinate. (type:
			DefocalImage).

		Raises
		------
		ValueError
			The image type is not supported.
		"""

		# Get the waveront image map
		wfsImgMap = dict()
		for sensorName in sensorNameList:

			# Get the sensor name information
			raft, sensor = self._getSensorInfo(sensorName)[0:2]

			# The intra/ extra defocal images are decided by obsId
			imgList = []
			for visit in obsIdList:

				# Get the exposure image in ndarray
				if (imageType == ImageType.Amp):
					exp = self.butlerWrapper.getPostIsrCcd(
						int(visit), raft, sensor)
				elif (imageType == ImageType.Eimg):
					exp = self.butlerWrapper.getEimage(
						int(visit), raft, sensor)
				else:
					raise ValueError("The %s is not supported." % imageType)

				img = self.butlerWrapper.getImageData(exp)

				# Transform the image in DM coordinate to camera coordinate.
				camImg = self._transImgDmCoorToCamCoor(img)

				# Collect the image
				imgList.append(camImg)

			wfsImgMap[sensorName] = DefocalImage(intraImg=imgList[0],
												 extraImg=imgList[1])

		return wfsImgMap

	def _getSensorInfo(self, sensorName):
		"""Get the sensor information.

		Parameters
		----------
		sensorName : str
			Sensor name (e.g. "R:2,2 S:1,1" or "R:0,0 S:2,2,A")

		Returns
		-------
		str
			Raft.
		str
			Sensor.
		str
			Channel.
		"""

		raft = sensor = channel = None

		# Use the regular expression to analyze the input name
		m = re.match(r"R:(\d,\d) S:(\d,\d)(?:,([A,B]))?$", sensorName)
		if (m is not None):
			raft, sensor, channel = m.groups()[0:3]

		# This is for the phosim mapper use.
		# For example, raft is "R22" and sensor is "S11".
		raftAbbName = "R" + raft[0] + raft[-1]
		sensorAbbName = "S" + sensor[0] + sensor[-1]

		return raftAbbName, sensorAbbName, channel

	def _transImgDmCoorToCamCoor(self, dmImg):
		"""Transfrom the image in DM coordinate to camera coordinate.

		The geometry transformation is defined in LSE-349.

		Parameters
		----------
		dmImg : numpy.ndarray
			Image in DM coordinate.

		Returns
		-------
		numpy.ndarray
			Image is camera coordinate.
		"""

		# For the PhoSim mapper, it is the transpose (x, y) to (y, x).
		camImg = dmImg.T

		return camImg

	def getEimgMapByPistonDefocal(self, sensorNameList, obsIdList):
		"""Get the eimage map that the defocal images are by the pistion
		motion.

		Parameters
		----------
		sensorNameList : list
			List of sensor name.
		obsIdList : list
			Observation Id list in [intraObsId, extraObsId].

		Returns
		-------
		dict
			Eimage map. The dictionary key is the sensor name. The dictionary
			item is the defocal image on the camera coordinate. (type:
			DefocalImage).
		"""

		return self._getImgMapByPistonDefocal(sensorNameList, obsIdList,
											  ImageType.Eimg)

	def getPostIsrImgMapOnCornerWfs(self, sensorNameList, obsId):
		"""Get the post ISR image map of corner wavefront sensors.
		Note: we assume these to be of imageType == ImageType.Amp

		Note: whether the image is intra- or extra- focal is determined
		based on the sensor name.

		Parameters
		----------
		sensorNameList : list
			List of sensor names, eg. ['R:0,0 S:2,2,A', 'R:0,4 S:2,0,A']
		obsId : int
			Observation Id (NOT a list)

		Returns
		-------
		dict
			Post-ISR image map. The dictionary key is the sensor name. The
			dictionary item is the defocal image on the camera coordinate.
			(type: DefocalImage).
		"""


		# Get the wavefront image map
		wfsImgMap = dict()
		for sensorName in sensorNameList:

			# Get the sensor name information
			raft, sensor = self._getSensorInfo(sensorName)[0:2]

			# Get the exposure image in ndarray
			exp = self.butlerWrapper.getPostIsrCcd(
					int(obsId), raft, sensor)

			img = self.butlerWrapper.getImageData(exp)

			# Transform the image in DM coordinate to camera coordinate.
			camImg = self._transImgDmCoorToCamCoor(img)

			# store in the dictionary  as either intra or extr-focal:
			# determine whether intra- or extra-focal based on name:
			if sensorName.endswith("A"):
				print('%s is intra-focal'%sensorName)
				wfsImgMap[sensorName] = DefocalImage(intraImg=camImg)

			elif sensorName.endswith("B"):
				print('%s is extra-focal'%sensorName)
				wfsImgMap[sensorName] = DefocalImage(extraImg=camImg)

		return wfsImgMap


	def getDonutMap(self, neighborStarMap, wfsImgMap, filterType,
					doDeblending=False, postageImg=False, postageImgDir=None,
					verbose=True):

		"""Get the donut map on each wavefront sensor (WFS).

		Parameters
		----------
		neighborStarMap : dict
			Information of neighboring stars and candidate stars with the name
			of sensor as a dictionary.
		wfsImgMap : dict
			Post-ISR image map. The dictionary key is the sensor name. The
			dictionary item is the defocal image on the camera coordinate.
			(type: DefocalImage).
		filterType : FilterType
			Filter type.
		doDeblending : bool, optional
			Do the deblending or not. If False, only consider the single donut
			based on the bright star catalog.(the default is False.)

		Returns
		-------
		dict
			Donut image map. The dictionary key is the sensor name. The
			dictionary item is the list of donut image (type:
			list[DonutImage]).
		"""
		print('\n Calculating the donut map ')
		if postageImg:
			print('Saving postage stamp images in %s'%postageImgDir)

		# Delete old templates
		detectorTemplateDir = os.path.join(getModulePath(), 'policy',
										   'deblend', 'data',
										   'isolatedDonutTemplate')
		for fileName in os.listdir(detectorTemplateDir):
			if fileName.endswith('.dat'):
				os.unlink(os.path.join(detectorTemplateDir, fileName))

		donutMap = dict()
		for sensorName, nbrStar in neighborStarMap.items():

			# Get the abbraviated sensor name
			# that's eg., R22_S20 ...
			abbrevName = abbrevDetectorName(sensorName)

			# Configure the source processor
			self.sourProc.config(sensorName=abbrevName)

			# Get the defocal images: [intra, extra]
			# Note: the corner sensors have only either intra or extra
			# image, i.e.  'A' have intra,  'B' have extra
			defocalImgList = [wfsImgMap[sensorName].getIntraImg(),
							  wfsImgMap[sensorName].getExtraImg()]

			# Get deblending template from image
			detectorTemplateExists = False
			for starIdIdx, nbrStarInfo in list(enumerate(nbrStar.starId.items())):
				if detectorTemplateExists is True:
					break
				starId, neighStars = nbrStarInfo
				if len(neighStars) == 0:
					for ccdImg, imgType in zip(defocalImgList,['intra','extra']):
						if ccdImg is not None: # handle the WFS corner case ...
							# Get Template Image
							singleTargetImage = self.sourProc.getSingleTargetImage(ccdImg,
								nbrStar, starIdIdx, filterType)
							templateImage = singleTargetImage[0]

							# Trim Image
							imageSizeX, imageSizeY = np.shape(templateImage)
							sizeInPix = self.wfEsti.getSizeInPix()
							cutPixX = int((imageSizeX - sizeInPix)/2)
							cutPixY = int((imageSizeY - sizeInPix)/2)
							templateImage = templateImage[cutPixX:-cutPixX, cutPixY:-cutPixY]

							# Save Image
							templateFileName = os.path.join(detectorTemplateDir,
															'%s_template-%s.dat' %
															(imgType, abbrevName))
							np.savetxt(templateFileName, templateImage)
					detectorTemplateExists = True


			# Get the bright star id list on specific sensor
			brightStarIdList = list(nbrStar.getId())
			for starIdIdx in range(len(brightStarIdList)):

				# Get the single star map
				for jj,preFname in zip(range(len(defocalImgList)),['intra','extra']):

					ccdImg = defocalImgList[jj]

					# Get the segment of image
					if (ccdImg is not None):
						singleSciNeiImg, allStarPosX, allStarPosY, magRatio, \
							offsetX, offsetY = \
							self.sourProc.getSingleTargetImage(
								ccdImg, nbrStar, starIdIdx, filterType)

						# read the catalog starId :
						starId = brightStarIdList[starIdIdx]

						db_type = self.sourSelc.settingFile.getSetting('bscDbType')

						# Only consider the single donut if no deblending
						if (not doDeblending) and (len(magRatio) != 1):
							continue

						# Get the single donut/ deblended image
						if (len(magRatio) == 1) or (not doDeblending):
							imgDeblend = singleSciNeiImg
							imgDeblendDimX, imgDeblendDimY = np.shape(imgDeblend)
							# If bscDbType is 'image' we have already found
							# donut centers in image with convolution
							# Shouldn't have to refind centers on image
							# TODO: What should we do with refCat dbType?
							if ((len(magRatio) == 1) and
									(db_type == 'file')):
								realcx, realcy = searchDonutPos(imgDeblend)
								if ((realcx < 0.) or (realcx > imgDeblendDimX) or
									(realcy < 0.) or (realcy > imgDeblendDimY)):
									warning_msg = str(
										"Donut center outside bound of imgDeblend shape." +
										" This may be an indicator blank postage stamps are" +
										" being created."
									)
									warnings.warn(warning_msg)
									continue
							else:
								realcx = allStarPosX[-1]
								realcy = allStarPosY[-1]

						# Do the deblending or not
						elif (len(magRatio) == 2 and doDeblending):
							imgDeblend, realcx, realcy = \
								self.sourProc.doDeblending(
									singleSciNeiImg, allStarPosX, allStarPosY,
									magRatio, jj+1)
							# Update the magnitude ratio
							magRatio = [1]

						else:
							continue

						# get the postageImg fnameEnd :
						postFname = '_sensor-'+abbrevName+\
									'_star-'+str(starIdIdx)+\
									'_id-'+str(starId)+\
									'_posX-'+str(int(realcx + offsetX))+\
									'_posY-'+str(int(realcy + offsetY)) + '.txt'

						if postageImg:
							fname = preFname+'_singleSciImg'+postFname
							np.savetxt(postageImgDir+'/'+fname,singleSciNeiImg)
							if verbose:
								print('\nSaving postage stamp as %s'%fname)

						# Extract the image
						if (len(magRatio) == 1):
							sizeInPix = self.wfEsti.getSizeInPix()
							x0 = np.floor(realcx - sizeInPix / 2).astype("int")
							y0 = np.floor(realcy - sizeInPix / 2).astype("int")

							if postageImg:  # print image before resizing
								fname = preFname+'_imgDeblend_full'+postFname
								np.savetxt(postageImgDir+'/'+fname,imgDeblend)
								if verbose:
									print('Saving postage stamp image as %s'%fname)

							imgDeblend = imgDeblend[y0:y0 + sizeInPix,
													x0:x0 + sizeInPix]

							if postageImg:  # print image after resizing
								fname = preFname+'_imgDeblend_resized'+postFname
								np.savetxt(postageImgDir+'/'+fname,imgDeblend)
								if verbose: 
									print('Saving postage stamp image as %s'%fname)

						# Rotate the image if the sensor is the corner
						# wavefront sensor
						if sensorName in self.CORNER_WFS_LIST:

							# Get the Euler angle
							eulerZangle = round(self.sourProc.getEulerZinDeg(
								abbrevName))

							# Change the sign if the angle < 0
							while (eulerZangle < 0):
								eulerZangle += 360

							# Do the rotation of matrix
							numOfRot90 = eulerZangle // 90
							imgDeblend = np.flipud(
								np.rot90(np.flipud(imgDeblend), numOfRot90))

						# Put the deblended image into the donut map
						if sensorName not in donutMap.keys():
							donutMap[sensorName] = []

						# Check the donut exists in the list or not
						starId = brightStarIdList[starIdIdx]
						donutIndex = self._searchDonutListId(
							donutMap[sensorName], starId)

						# Only keep for WFS if stamp is square
						stampXDim, stampYDim = np.shape(imgDeblend)
						if (stampXDim != stampYDim):
							continue

						# Create the donut object and put into the list if it
						# is needed
						if (donutIndex < 0):

							# Calculate the field X, Y
							pixelX = realcx + offsetX
							pixelY = realcy + offsetY
							fieldX, fieldY = self.sourProc.camXYtoFieldXY(
								pixelX, pixelY)

							# Instantiate the DonutImage class
							donutImg = DonutImage(starId, pixelX, pixelY,
												  fieldX, fieldY)
							donutMap[sensorName].append(donutImg)

							# Search for the donut index again
							donutIndex = self._searchDonutListId(
								donutMap[sensorName], starId)

						# Get the donut image list
						donutList = donutMap[sensorName]

						# Take the absolute value for images, which might
						# contain the negative value after the ISR correction.
						# This happens for the amplifier images.
						imgDeblend = np.abs(imgDeblend)

						# Set the intra focal image
						if (jj == 0):
							donutList[donutIndex].setImg(intraImg=imgDeblend)
						# Set the extra focal image
						elif (jj == 1):
							donutList[donutIndex].setImg(extraImg=imgDeblend)

		return donutMap

	def _searchDonutListId(self, donutList, starId):
		"""Search the bright star ID in the donut list.

		Parameters
		----------
		donutList : list
			List of DonutImage object.
		starId : int
			Star Id.

		Returns
		-------
		int
			 Index of donut image object with the specific starId.
		"""

		index = -1
		for ii in range(len(donutList)):
			if (donutList[ii].getStarId() == int(starId)):
				index = ii
				break

		return index

	def calcWfErr(self, donutMap,postageImgDir=None,verbose=True):
		"""Calculate the wavefront error in annular Zernike polynomials
		(z4-z22).

		Parameters
		----------
		donutMap : dict
			Donut image map. The dictionary key is the sensor name. The
			dictionary item is the donut image (type: DonutImage).

		Returns
		-------
		dict
			Donut image map with calculated wavefront error.
		"""
		
		print('\n Calculating the wavefront error based on the donut map')
		# initialize the storage array
		content = "# abbrevDetectorName\tfocalPlane\tstarId\txpos\typos\n"

		for sensorName, donutList in donutMap.items():

			for ii in range(len(donutList)):

				# Get the intra- and extra-focal donut images

				# Check the sensor is the corner WFS or not. Only consider "A"
				# Intra: C0 -> A; Extra: C1 -> B

				# Look for the intra-focal image
				if sensorName.endswith("A"):
					intraDonut = donutList[ii]

					# Get the extra-focal sensor name
					extraFocalSensorName = sensorName.replace("A", "B")

					# Get the donut list of extra-focal sensor
					extraDonutList = donutMap[extraFocalSensorName]
					if (ii < len(extraDonutList)):
						extraDonut = extraDonutList[ii]
					else:
						continue
				# Pass the extra-focal image
				elif sensorName.endswith("B"):
					continue
				# Scientific sensor
				else:
					intraDonut = extraDonut = donutList[ii]

				# Calculate the wavefront error

				# Get the field X, Y position
				intraFieldXY = intraDonut.getFieldPos()
				extraFieldXY = extraDonut.getFieldPos()

				# Get the defocal images
				intraImg = intraDonut.getIntraImg()
				extraImg = extraDonut.getExtraImg()

				if verbose:
					print('\n sensorName ', sensorName,
						  ' abbrevDetectorName ',abbrevDetectorName(sensorName),
						  ' starId=',intraDonut.getStarId(),
						  ' donut px pos = ', intraDonut.getPixelPos()
						  )

				content += "%s\t  %s\t %d\t %4.6f\t %4.6f\n"%(abbrevDetectorName(sensorName), 'intra',
																	intraDonut.getStarId(),
																	intraDonut.getPixelPos()[0],
																	intraDonut.getPixelPos()[1]
																   )

				content += "%s\t  %s\t %d\t %4.6f\t %4.6f\n"%(abbrevDetectorName(sensorName), 'extra',
																	extraDonut.getStarId(),
																	extraDonut.getPixelPos()[0],
																	extraDonut.getPixelPos()[1]
																   )

				# Calculate the wavefront error
				zer4UpNm = self._calcSglWfErr(intraImg, extraImg, intraFieldXY,
											  extraFieldXY)

				# Put the value to the donut image
				intraDonut.setWfErr(zer4UpNm)
				extraDonut.setWfErr(zer4UpNm)

		# Write info about donuts to a file
		fname = 'donutStarsExtraIntra.txt'
		if postageImgDir == None:
			postageImgDir = os.getcwd()
			print('Since postageImgDir was not provided, we will save the donuts info to ')
			print(postageImgDir)
		outputFilePath = os.path.join(postageImgDir,fname)
		print('Saving donut info to %s'%outputFilePath)
		fid = open(outputFilePath, "w")
		fid.write(content)
		fid.close()

		# Intentionally to expose this return value to show the input,
		# donutMap, has been modified.
		return donutMap

	def _calcSglWfErr(self, intraImg, extraImg, intraFieldXY, extraFieldXY):
		"""Calculate the wavefront error in annular Zernike polynomials
		(z4-z22) for single donut.

		Parameters
		----------
		intraImg : numpy.ndarray
			Intra-focal donut image.
		extraImg : numpy.ndarray
			Extra-focal donut image.
		intraFieldXY : tuple
			Field x, y in degree of intra-focal donut image.
		extraFieldXY : tuple
			Field x, y in degree of extra-focal donut image.

		Returns
		-------
		numpy.ndarray
			Coefficients of Zernike polynomials (z4 - z22) in nm.
		"""

		# Set the images
		self.wfEsti.setImg(intraFieldXY, DefocalType.Intra, image=intraImg)
		self.wfEsti.setImg(extraFieldXY, DefocalType.Extra, image=extraImg)

		# Reset the wavefront estimator
		self.wfEsti.reset()

		# Calculate the wavefront error
		zer4UpNm = self.wfEsti.calWfsErr()

		return zer4UpNm

	def calcAvgWfErrOnSglCcd(self, donutList):
		"""Calculate the average of wavefront error on single CCD.

		CCD: Charge-coupled device.

		Parameters
		----------
		donutList : list
			List of donut object (type: DonutImage).

		Returns
		-------
		numpy.ndarray
			Average of wavefront error in nm.
		"""

		# Calculate the weighting of donut image
		wgtRatio = self._calcWeiRatio(donutList)

		# Calculate the mean wavefront error
		avgErr = 0
		for ii in range(len(donutList)):

			donut = donutList[ii]
			zer4UpNmArr = donut.getWfErr()

			# Assign the zer4UpNm
			if (len(zer4UpNmArr) == 0):
				zer4UpNm = 0
			else:
				zer4UpNm = zer4UpNmArr

			avgErr = avgErr + wgtRatio[ii] * zer4UpNm

		return avgErr

	def _calcWeiRatio(self, donutList):
		"""Calculate the weighting ratio of donut in the list.

		Parameters
		----------
		donutList : list
			List of donut object (type: DonutImage).

		Returns
		-------
		numpy.ndarray
			Array of weighting ratio of donuts to do the average of wavefront
			error.
		"""

		# Weighting of donut image. Use the simple average at this moment.
		# Need to consider the S/N and other factors in the future.

		# Check the available zk and give the ratio
		wgtRatio = []
		for donut in donutList:
			if (len(donut.getWfErr()) == 0):
				wgtRatio.append(0)
			else:
				wgtRatio.append(1)

		# Do the normalization
		wgtRatioArr = np.array(wgtRatio)
		normalizedwgtRatioArr = wgtRatioArr / np.sum(wgtRatioArr)

		return normalizedwgtRatioArr

	def genMasterDonut(self, donutMap, zcCol=np.zeros(22)):
		"""Generate the master donut map.

		Parameters
		----------
		donutMap : dict
			Donut image map. The dictionary key is the sensor name. The
			dictionary item is the donut image (type: DonutImage).
		zcCol : numpy.ndarray, optional
			Coefficients of wavefront (z1-z22) in nm. (the default is
			np.zeros(22).)

		Returns
		-------
		dict
			Master donut image map. The dictionary key is the sensor name. The
			dictionary item is the master donut image (type: DonutImage).
		"""

		masterDonutMap = dict()
		for sensorName, donutList in donutMap.items():

			# Get the master donut on single CCD
			masterDonut = self._genMasterImgOnSglCcd(donutList, zcCol=zcCol)

			# Put the master donut to donut map
			masterDonutMap[sensorName] = [masterDonut]

		return masterDonutMap

	def _genMasterImgOnSglCcd(self, donutList, zcCol):
		"""Generate the master donut image on single CCD.

		CCD: Charge-coupled device.

		Parameters
		----------
		sensorName : str
			Canonical sensor name (e.g. "R:2,2 S:1,1").
		donutList : list
			List of donut object (type: DonutImage).
		zcCol : numpy.ndarray
			Coefficients of wavefront (z1-z22) in nm.

		Returns
		-------
		DonutImage
			Master donut.
		"""

		intraProjImgList = []
		extraProjImgList = []
		for donut in donutList:

			# Get the field x, y
			fieldXY = donut.getFieldPos()

			# Set the image
			intraImg = donut.getIntraImg()
			if (intraImg is not None):

				# Get the projected image
				projImg = self._getProjImg(fieldXY, DefocalType.Intra,
										   intraImg, zcCol)

				# Collect the projected donut
				intraProjImgList.append(projImg)

			extraImg = donut.getExtraImg()
			if (extraImg is not None):

				# Get the projected image
				projImg = self._getProjImg(fieldXY, DefocalType.Extra,
										   extraImg, zcCol)

				# Collect the projected donut
				extraProjImgList.append(projImg)

		# Generate the master donut
		stackIntraImg = self._stackImg(intraProjImgList)
		stackExtraImg = self._stackImg(extraProjImgList)

		# Put the master donut to donut map
		pixelX, pixelY = searchDonutPos(stackIntraImg)
		masterDonut = DonutImage(0, pixelX, pixelY, 0, 0,
								 intraImg=stackIntraImg, extraImg=stackExtraImg)

		return masterDonut

	def _getProjImg(self, fieldXY, defocalType, defocalImg, zcCol):
		"""Get the projected image on the pupil.

		Parameters
		----------
		fieldXY : tuple
			Position of donut on the focal plane in the degree for intra- and
			extra-focal images (field X, field Y).
		defocalType : enum 'DefocalType'
			Defocal type of image.
		defocalImg : numpy.ndarray
			Donut defocal image.
		zcCol : numpy.ndarray
			Coefficients of wavefront (z1-z22).

		Returns
		-------
		numpy.ndarray
			Projected image.
		"""

		# Set the image
		self.wfEsti.setImg(fieldXY, defocalType, image=defocalImg)

		# Get the image in the type of CompensationImageDecorator
		if (defocalType == DefocalType.Intra):
			img = self.wfEsti.getIntraImg()
		elif (defocalType == DefocalType.Extra):
			img = self.wfEsti.getExtraImg()

		# Get the distortion correction (offaxis)
		algo = self.wfEsti.getAlgo()
		offAxisCorrOrder = algo.getOffAxisPolyOrder()

		inst = self.wfEsti.getInst()
		img.setOffAxisCorr(inst, offAxisCorrOrder)

		# Do the image cocenter
		img.imageCoCenter(inst)

		# Do the compensation/ projection
		img.compensate(inst, algo, zcCol, self.wfEsti.getOptModel())

		# Return the projected image
		return img.getImg()

	def _stackImg(self, imgList):
		"""Stack the images.

		Parameters
		----------
		imgList : list
			List of image.

		Returns
		-------
		numpy.ndarray
			Stacked image.
		"""

		if (len(imgList) == 0):
			stackImg = None
		else:
			# Get the minimun image dimension
			dimXlist = []
			dimYlist = []
			for img in imgList:
				dy, dx = img.shape
				dimXlist.append(dx)
				dimYlist.append(dy)

			dimX = np.min(dimXlist)
			dimY = np.min(dimYlist)

			deltaX = dimX//2
			deltaY = dimY//2

			# Stack the image by summation directly
			stackImg = np.zeros([dimY, dimX])
			for img in imgList:
				dy, dx = img.shape
				cy = int(dy / 2)
				cx = int(dx / 2)
				stackImg += img[cy - deltaY:cy + deltaY,
								cx - deltaX:cx + deltaX]

		return stackImg
=======
        # Wavefront estimator to get zk
        self.wfEsti = wfEsti

        # Butler wrapper to use DM data butler
        self.butlerWrapper = None

    def getDataCollector(self):
        """Get the attribute of data collector.

        Returns
        -------
        CamDataCollector
            Data collector.
        """

        return self.dataCollector

    def getIsrWrapper(self):
        """Get the attribute of ISR wraper.

        ISR: Instrument signature removal.

        Returns
        -------
        CamIsrWrapper
            ISR wraper.
        """

        return self.isrWrapper

    def getSourSelc(self):
        """Get the attribute of source selector.

        Returns
        -------
        SourceSelector
            Source selector.
        """

        return self.sourSelc

    def getSourProc(self):
        """Get the attribute of source processor.

        Returns
        -------
        SourceProcessor
            Source processor.
        """

        return self.sourProc

    def getWfEsti(self):
        """Get the attribute of wavefront estimator.

        Returns
        -------
        WfEstimator
            Wavefront estimator.
        """

        return self.wfEsti

    def getButlerWrapper(self):
        """Get the attribute of butler wrapper.

        Returns
        -------
        ButlerWrapper
            Butler wrapper.
        """

        return self.butlerWrapper

    def setPostIsrCcdInputs(self, inputs):
        """Set inputs of post instrument signature removal (ISR) CCD images.

        Parameters
        ----------
        inputs : RepositoryArgs, dict, or str
            Can be a single item or a list. Provides arguments to load an
            existing repository (or repositories). String is assumed to be a
            URI and is used as the cfgRoot (URI to the location of the cfg
            file). (Local file system URI does not have to start with
            'file://' and in this way can be a relative path). The
            'RepositoryArgs' class can be used to provide more parameters with
            which to initialize a repository (such as 'mapper', 'mapperArgs',
            'tags', etc. See the 'RepositoryArgs' documentation for more
            details). A dict may be used as shorthand for a 'RepositoryArgs'
            class instance. The dict keys must match parameters to the
            'RepositoryArgs.__init__' function.
        """

        self.butlerWrapper = ButlerWrapper(inputs)

    def getPostIsrImgMapByPistonDefocal(self, sensorNameList, obsIdList):
        """Get the post ISR image map that the defocal images are by the
        pistion motion.

        Parameters
        ----------
        sensorNameList : list
            List of sensor name.
        obsIdList : list
            Observation Id list in [intraObsId, extraObsId].

        Returns
        -------
        dict
            Post-ISR image map. The dictionary key is the sensor name. The
            dictionary item is the defocal image on the camera coordinate.
            (type: DefocalImage).
        """

        return self._getImgMapByPistonDefocal(sensorNameList, obsIdList, ImageType.Amp)

    def _getImgMapByPistonDefocal(self, sensorNameList, obsIdList, imageType):
        """Get the image map that the defocal images are by the pistion motion.

        Parameters
        ----------
        sensorNameList : list
            List of sensor name.
        obsIdList : list
            Observation Id list in [intraObsId, extraObsId].
        imageType : ImageType
            Image type.

        Returns
        -------
        dict
            Image map. The dictionary key is the sensor name. The dictionary
            item is the defocal image on the camera coordinate. (type:
            DefocalImage).

        Raises
        ------
        ValueError
            The image type is not supported.
        """

        # Get the waveront image map
        wfsImgMap = dict()
        for sensorName in sensorNameList:

            # Get the sensor name information
            raft, sensor = self._getSensorInfo(sensorName)[0:2]

            # The intra/ extra defocal images are decided by obsId
            imgList = []
            for visit in obsIdList:

                # Get the exposure image in ndarray
                if imageType == ImageType.Amp:
                    exp = self.butlerWrapper.getPostIsrCcd(int(visit), raft, sensor)
                elif imageType == ImageType.Eimg:
                    exp = self.butlerWrapper.getEimage(int(visit), raft, sensor)
                else:
                    raise ValueError("The %s is not supported." % imageType)

                img = self.butlerWrapper.getImageData(exp)

                # Transform the image in DM coordinate to camera coordinate.
                camImg = self._transImgDmCoorToCamCoor(img)

                # Collect the image
                imgList.append(camImg)

            wfsImgMap[sensorName] = DefocalImage(
                intraImg=imgList[0], extraImg=imgList[1]
            )

        return wfsImgMap

    def _getSensorInfo(self, sensorName):
        """Get the sensor information.

        Parameters
        ----------
        sensorName : str
            Sensor name (e.g. "R:2,2 S:1,1" or "R:0,0 S:2,2,A")

        Returns
        -------
        str
            Raft.
        str
            Sensor.
        str
            Channel.
        """

        raft = sensor = channel = None

        # Use the regular expression to analyze the input name
        m = re.match(r"R:(\d,\d) S:(\d,\d)(?:,([A,B]))?$", sensorName)
        if m is not None:
            raft, sensor, channel = m.groups()[0:3]

        # This is for the phosim mapper use.
        # For example, raft is "R22" and sensor is "S11".
        raftAbbName = "R" + raft[0] + raft[-1]
        sensorAbbName = "S" + sensor[0] + sensor[-1]

        return raftAbbName, sensorAbbName, channel

    def _transImgDmCoorToCamCoor(self, dmImg):
        """Transfrom the image in DM coordinate to camera coordinate.

        The geometry transformation is defined in LSE-349.

        Parameters
        ----------
        dmImg : numpy.ndarray
            Image in DM coordinate.

        Returns
        -------
        numpy.ndarray
            Image is camera coordinate.
        """

        # For the PhoSim mapper, it is the transpose (x, y) to (y, x).
        camImg = dmImg.T

        return camImg

    def getEimgMapByPistonDefocal(self, sensorNameList, obsIdList):
        """Get the eimage map that the defocal images are by the pistion
        motion.

        Parameters
        ----------
        sensorNameList : list
            List of sensor name.
        obsIdList : list
            Observation Id list in [intraObsId, extraObsId].

        Returns
        -------
        dict
            Eimage map. The dictionary key is the sensor name. The dictionary
            item is the defocal image on the camera coordinate. (type:
            DefocalImage).
        """

        return self._getImgMapByPistonDefocal(sensorNameList, obsIdList, ImageType.Eimg)

    def getPostIsrImgMapOnCornerWfs(self, sensorNameList, obsId):
        """Get the post ISR image map of corner wavefront sensors.

        Parameters
        ----------
        sensorNameList : list
            List of sensor name.
        obsId : int
            Observation Id.

        Returns
        -------
        dict
            Post-ISR image map. The dictionary key is the sensor name. The
            dictionary item is the defocal image on the camera coordinate.
            (type: DefocalImage).
        """
        pass

    def getDonutMap(self, neighborStarMap, wfsImgMap, filterType, doDeblending=False):
        """Get the donut map on each wavefront sensor (WFS).

        Parameters
        ----------
        neighborStarMap : dict
            Information of neighboring stars and candidate stars with the name
            of sensor as a dictionary.
        wfsImgMap : dict
            Post-ISR image map. The dictionary key is the sensor name. The
            dictionary item is the defocal image on the camera coordinate.
            (type: DefocalImage).
        filterType : FilterType
            Filter type.
        doDeblending : bool, optional
            Do the deblending or not. If False, only consider the single donut
            based on the bright star catalog.(the default is False.)

        Returns
        -------
        dict
            Donut image map. The dictionary key is the sensor name. The
            dictionary item is the list of donut image (type:
            list[DonutImage]).
        """

        donutMap = dict()
        for sensorName, nbrStar in neighborStarMap.items():

            # Get the abbraviated sensor name
            abbrevName = abbrevDectectorName(sensorName)

            # Configure the source processor
            self.sourProc.config(sensorName=abbrevName)

            # Get the defocal images: [intra, extra]
            defocalImgList = [
                wfsImgMap[sensorName].getIntraImg(),
                wfsImgMap[sensorName].getExtraImg(),
            ]

            # Get the bright star id list on specific sensor
            brightStarIdList = list(nbrStar.getId())
            for starIdIdx in range(len(brightStarIdList)):

                # Get the single star map
                for jj in range(len(defocalImgList)):

                    ccdImg = defocalImgList[jj]

                    # Get the segment of image
                    if ccdImg is not None:
                        (
                            singleSciNeiImg,
                            allStarPosX,
                            allStarPosY,
                            magRatio,
                            offsetX,
                            offsetY,
                        ) = self.sourProc.getSingleTargetImage(
                            ccdImg, nbrStar, starIdIdx, filterType
                        )

                        # Only consider the single donut if no deblending
                        if (not doDeblending) and (len(magRatio) != 1):
                            continue

                        # Get the single donut/ deblended image
                        if (len(magRatio) == 1) or (not doDeblending):
                            imgDeblend = singleSciNeiImg

                            if len(magRatio) == 1:
                                realcx, realcy = searchDonutPos(imgDeblend)
                            else:
                                realcx = allStarPosX[-1]
                                realcy = allStarPosY[-1]

                        # Do the deblending or not
                        elif len(magRatio) == 2 and doDeblending:
                            imgDeblend, realcx, realcy = self.sourProc.doDeblending(
                                singleSciNeiImg, allStarPosX, allStarPosY, magRatio
                            )
                            # Update the magnitude ratio
                            magRatio = [1]

                        else:
                            continue

                        # Extract the image
                        if len(magRatio) == 1:
                            sizeInPix = self.wfEsti.getSizeInPix()
                            x0 = np.floor(realcx - sizeInPix / 2).astype("int")
                            y0 = np.floor(realcy - sizeInPix / 2).astype("int")
                            imgDeblend = imgDeblend[
                                y0 : y0 + sizeInPix, x0 : x0 + sizeInPix
                            ]

                        # Rotate the image if the sensor is the corner
                        # wavefront sensor
                        if sensorName in self.CORNER_WFS_LIST:

                            # Get the Euler angle
                            eulerZangle = round(
                                self.sourProc.getEulerZinDeg(abbrevName)
                            )

                            # Change the sign if the angle < 0
                            while eulerZangle < 0:
                                eulerZangle += 360

                            # Do the rotation of matrix
                            numOfRot90 = eulerZangle // 90
                            imgDeblend = np.flipud(
                                np.rot90(np.flipud(imgDeblend), numOfRot90)
                            )

                        # Put the deblended image into the donut map
                        if sensorName not in donutMap.keys():
                            donutMap[sensorName] = []

                        # Check the donut exists in the list or not
                        starId = brightStarIdList[starIdIdx]
                        donutIndex = self._searchDonutListId(
                            donutMap[sensorName], starId
                        )

                        # Create the donut object and put into the list if it
                        # is needed
                        if donutIndex < 0:

                            # Calculate the field X, Y
                            pixelX = realcx + offsetX
                            pixelY = realcy + offsetY
                            fieldX, fieldY = self.sourProc.camXYtoFieldXY(
                                pixelX, pixelY
                            )

                            # Instantiate the DonutImage class
                            donutImg = DonutImage(
                                starId, pixelX, pixelY, fieldX, fieldY
                            )
                            donutMap[sensorName].append(donutImg)

                            # Search for the donut index again
                            donutIndex = self._searchDonutListId(
                                donutMap[sensorName], starId
                            )

                        # Get the donut image list
                        donutList = donutMap[sensorName]

                        # Take the absolute value for images, which might
                        # contain the negative value after the ISR correction.
                        # This happens for the amplifier images.
                        imgDeblend = np.abs(imgDeblend)

                        # Set the intra focal image
                        if jj == 0:
                            donutList[donutIndex].setImg(intraImg=imgDeblend)
                        # Set the extra focal image
                        elif jj == 1:
                            donutList[donutIndex].setImg(extraImg=imgDeblend)

        return donutMap

    def _searchDonutListId(self, donutList, starId):
        """Search the bright star ID in the donut list.

        Parameters
        ----------
        donutList : list
            List of DonutImage object.
        starId : int
            Star Id.

        Returns
        -------
        int
             Index of donut image object with the specific starId.
        """

        index = -1
        for ii in range(len(donutList)):
            if donutList[ii].getStarId() == int(starId):
                index = ii
                break

        return index

    def calcWfErr(self, donutMap):
        """Calculate the wavefront error in annular Zernike polynomials
        (z4-z22).

        Parameters
        ----------
        donutMap : dict
            Donut image map. The dictionary key is the sensor name. The
            dictionary item is the donut image (type: DonutImage).

        Returns
        -------
        dict
            Donut image map with calculated wavefront error.
        """

        for sensorName, donutList in donutMap.items():

            for ii in range(len(donutList)):

                # Get the intra- and extra-focal donut images

                # Check the sensor is the corner WFS or not. Only consider "A"
                # Intra: C0 -> A; Extra: C1 -> B

                # Look for the intra-focal image
                if sensorName.endswith("A"):
                    intraDonut = donutList[ii]

                    # Get the extra-focal sensor name
                    extraFocalSensorName = sensorName.replace("A", "B")

                    # Get the donut list of extra-focal sensor
                    extraDonutList = donutMap[extraFocalSensorName]
                    if ii < len(extraDonutList):
                        extraDonut = extraDonutList[ii]
                    else:
                        continue
                # Pass the extra-focal image
                elif sensorName.endswith("B"):
                    continue
                # Scientific sensor
                else:
                    intraDonut = extraDonut = donutList[ii]

                # Calculate the wavefront error

                # Get the field X, Y position
                intraFieldXY = intraDonut.getFieldPos()
                extraFieldXY = extraDonut.getFieldPos()

                # Get the defocal images
                intraImg = intraDonut.getIntraImg()
                extraImg = extraDonut.getExtraImg()

                # Calculate the wavefront error
                zer4UpNm = self._calcSglWfErr(
                    intraImg, extraImg, intraFieldXY, extraFieldXY
                )

                # Put the value to the donut image
                intraDonut.setWfErr(zer4UpNm)
                extraDonut.setWfErr(zer4UpNm)

        # Intentionally to expose this return value to show the input,
        # donutMap, has been modified.
        return donutMap

    def _calcSglWfErr(self, intraImg, extraImg, intraFieldXY, extraFieldXY):
        """Calculate the wavefront error in annular Zernike polynomials
        (z4-z22) for single donut.

        Parameters
        ----------
        intraImg : numpy.ndarray
            Intra-focal donut image.
        extraImg : numpy.ndarray
            Extra-focal donut image.
        intraFieldXY : tuple
            Field x, y in degree of intra-focal donut image.
        extraFieldXY : tuple
            Field x, y in degree of extra-focal donut image.

        Returns
        -------
        numpy.ndarray
            Coefficients of Zernike polynomials (z4 - z22) in nm.
        """

        # Set the images
        self.wfEsti.setImg(intraFieldXY, DefocalType.Intra, image=intraImg)
        self.wfEsti.setImg(extraFieldXY, DefocalType.Extra, image=extraImg)

        # Reset the wavefront estimator
        self.wfEsti.reset()

        # Calculate the wavefront error
        zer4UpNm = self.wfEsti.calWfsErr()

        return zer4UpNm

    def calcAvgWfErrOnSglCcd(self, donutList):
        """Calculate the average of wavefront error on single CCD.

        CCD: Charge-coupled device.

        Parameters
        ----------
        donutList : list
            List of donut object (type: DonutImage).

        Returns
        -------
        numpy.ndarray
            Average of wavefront error in nm.
        """

        # Calculate the weighting of donut image
        wgtRatio = self._calcWeiRatio(donutList)

        # Calculate the mean wavefront error
        avgErr = 0
        for ii in range(len(donutList)):

            donut = donutList[ii]
            zer4UpNmArr = donut.getWfErr()

            # Assign the zer4UpNm
            if len(zer4UpNmArr) == 0:
                zer4UpNm = 0
            else:
                zer4UpNm = zer4UpNmArr

            avgErr = avgErr + wgtRatio[ii] * zer4UpNm

        return avgErr

    def _calcWeiRatio(self, donutList):
        """Calculate the weighting ratio of donut in the list.

        Parameters
        ----------
        donutList : list
            List of donut object (type: DonutImage).

        Returns
        -------
        numpy.ndarray
            Array of weighting ratio of donuts to do the average of wavefront
            error.
        """

        # Weighting of donut image. Use the simple average at this moment.
        # Need to consider the S/N and other factors in the future.

        # Check the available zk and give the ratio
        wgtRatio = []
        for donut in donutList:
            if len(donut.getWfErr()) == 0:
                wgtRatio.append(0)
            else:
                wgtRatio.append(1)

        # Do the normalization
        wgtRatioArr = np.array(wgtRatio)
        normalizedwgtRatioArr = wgtRatioArr / np.sum(wgtRatioArr)

        return normalizedwgtRatioArr

    def genMasterDonut(self, donutMap, zcCol=np.zeros(22)):
        """Generate the master donut map.

        Parameters
        ----------
        donutMap : dict
            Donut image map. The dictionary key is the sensor name. The
            dictionary item is the donut image (type: DonutImage).
        zcCol : numpy.ndarray, optional
            Coefficients of wavefront (z1-z22) in nm. (the default is
            np.zeros(22).)

        Returns
        -------
        dict
            Master donut image map. The dictionary key is the sensor name. The
            dictionary item is the master donut image (type: DonutImage).
        """

        masterDonutMap = dict()
        for sensorName, donutList in donutMap.items():

            # Get the master donut on single CCD
            masterDonut = self._genMasterImgOnSglCcd(donutList, zcCol=zcCol)

            # Put the master donut to donut map
            masterDonutMap[sensorName] = [masterDonut]

        return masterDonutMap

    def _genMasterImgOnSglCcd(self, donutList, zcCol):
        """Generate the master donut image on single CCD.

        CCD: Charge-coupled device.

        Parameters
        ----------
        sensorName : str
            Canonical sensor name (e.g. "R:2,2 S:1,1").
        donutList : list
            List of donut object (type: DonutImage).
        zcCol : numpy.ndarray
            Coefficients of wavefront (z1-z22) in nm.

        Returns
        -------
        DonutImage
            Master donut.
        """

        intraProjImgList = []
        extraProjImgList = []
        for donut in donutList:

            # Get the field x, y
            fieldXY = donut.getFieldPos()

            # Set the image
            intraImg = donut.getIntraImg()
            if intraImg is not None:

                # Get the projected image
                projImg = self._getProjImg(fieldXY, DefocalType.Intra, intraImg, zcCol)

                # Collect the projected donut
                intraProjImgList.append(projImg)

            extraImg = donut.getExtraImg()
            if extraImg is not None:

                # Get the projected image
                projImg = self._getProjImg(fieldXY, DefocalType.Extra, extraImg, zcCol)

                # Collect the projected donut
                extraProjImgList.append(projImg)

        # Generate the master donut
        stackIntraImg = self._stackImg(intraProjImgList)
        stackExtraImg = self._stackImg(extraProjImgList)

        # Put the master donut to donut map
        pixelX, pixelY = searchDonutPos(stackIntraImg)
        masterDonut = DonutImage(
            0, pixelX, pixelY, 0, 0, intraImg=stackIntraImg, extraImg=stackExtraImg
        )

        return masterDonut

    def _getProjImg(self, fieldXY, defocalType, defocalImg, zcCol):
        """Get the projected image on the pupil.

        Parameters
        ----------
        fieldXY : tuple
            Position of donut on the focal plane in the degree for intra- and
            extra-focal images (field X, field Y).
        defocalType : enum 'DefocalType'
            Defocal type of image.
        defocalImg : numpy.ndarray
            Donut defocal image.
        zcCol : numpy.ndarray
            Coefficients of wavefront (z1-z22).

        Returns
        -------
        numpy.ndarray
            Projected image.
        """

        # Set the image
        self.wfEsti.setImg(fieldXY, defocalType, image=defocalImg)

        # Get the image in the type of CompensationImageDecorator
        if defocalType == DefocalType.Intra:
            img = self.wfEsti.getIntraImg()
        elif defocalType == DefocalType.Extra:
            img = self.wfEsti.getExtraImg()

        # Get the distortion correction (offaxis)
        algo = self.wfEsti.getAlgo()
        offAxisCorrOrder = algo.getOffAxisPolyOrder()

        inst = self.wfEsti.getInst()
        img.setOffAxisCorr(inst, offAxisCorrOrder)

        # Do the image cocenter
        img.imageCoCenter(inst)

        # Do the compensation/ projection
        img.compensate(inst, algo, zcCol, self.wfEsti.getOptModel())

        # Return the projected image
        return img.getImg()

    def _stackImg(self, imgList):
        """Stack the images.

        Parameters
        ----------
        imgList : list
            List of image.

        Returns
        -------
        numpy.ndarray
            Stacked image.
        """

        if len(imgList) == 0:
            stackImg = None
        else:
            # Get the minimun image dimension
            dimXlist = []
            dimYlist = []
            for img in imgList:
                dy, dx = img.shape
                dimXlist.append(dx)
                dimYlist.append(dy)

            dimX = np.min(dimXlist)
            dimY = np.min(dimYlist)

            deltaX = dimX // 2
            deltaY = dimY // 2

            # Stack the image by summation directly
            stackImg = np.zeros([dimY, dimX])
            for img in imgList:
                dy, dx = img.shape
                cy = int(dy / 2)
                cx = int(dx / 2)
                stackImg += img[cy - deltaY : cy + deltaY, cx - deltaX : cx + deltaX]

        return stackImg
>>>>>>> 045a4fcb


if __name__ == "__main__":
	pass
<|MERGE_RESOLUTION|>--- conflicted
+++ resolved
@@ -1,1849 +1,1043 @@
-# This file is part of ts_wep.
-#
-# Developed for the LSST Telescope and Site Systems.
-# This product includes software developed by the LSST Project
-# (https://www.lsst.org).
-# See the COPYRIGHT file at the top-level directory of this distribution
-# for details of code ownership.
-#
-# This program is free software: you can redistribute it and/or modify
-# it under the terms of the GNU General Public License as published by
-# the Free Software Foundation, either version 3 of the License, or
-# (at your option) any later version.
-#
-# This program is distributed in the hope that it will be useful,
-# but WITHOUT ANY WARRANTY; without even the implied warranty of
-# MERCHANTABILITY or FITNESS FOR A PARTICULAR PURPOSE.  See the
-# GNU General Public License for more details.
-#
-# You should have received a copy of the GNU General Public License
-# along with this program.  If not, see <https://www.gnu.org/licenses/>.
-
-import re
-import os
-import warnings
-import numpy as np
-
-from lsst.ts.wep.ButlerWrapper import ButlerWrapper
-from lsst.ts.wep.DefocalImage import DefocalImage
-from lsst.ts.wep.DonutImage import DonutImage
-<<<<<<< HEAD
-from lsst.ts.wep.Utility import abbrevDetectorName, searchDonutPos, \
-	DefocalType, ImageType, getModulePath
-=======
-from lsst.ts.wep.Utility import (
-    abbrevDectectorName,
-    searchDonutPos,
-    DefocalType,
-    ImageType,
-)
->>>>>>> 045a4fcb
-
-
-class WepController(object):
-
-<<<<<<< HEAD
-	CORNER_WFS_LIST = ["R:0,0 S:2,2,A", "R:0,0 S:2,2,B", "R:0,4 S:2,0,A",
-					   "R:0,4 S:2,0,B", "R:4,0 S:0,2,A", "R:4,0 S:0,2,B",
-					   "R:4,4 S:0,0,A", "R:4,4 S:0,0,B"]
-=======
-    CORNER_WFS_LIST = [
-        "R:0,0 S:2,2,A",
-        "R:0,0 S:2,2,B",
-        "R:0,4 S:2,0,A",
-        "R:0,4 S:2,0,B",
-        "R:4,0 S:0,2,A",
-        "R:4,0 S:0,2,B",
-        "R:4,4 S:0,0,A",
-        "R:4,4 S:0,0,B",
-    ]
->>>>>>> 045a4fcb
-
-	def __init__(self, dataCollector, isrWrapper, sourSelc, sourProc, wfEsti):
-		"""Initialize the wavefront estimation pipeline (WEP) controller class.
-
-		Parameters
-		----------
-		dataCollector : CamDataCollector
-			Camera data collector.
-		isrWrapper : CamIsrWrapper
-			Instrument signature removal (ISR) wrapper.
-		sourSelc : SourceSelector
-			Source selector.
-		sourProc : SourceProcessor
-			Source processor.
-		wfEsti : WfEstimator
-			Wavefront estimator.
-		"""
-
-		# Data collector to use DM ingest command line task
-		self.dataCollector = dataCollector
-
-		# ISR wrapper to use DM ISR command line task
-		self.isrWrapper = isrWrapper
-
-		# Source selector to query the bright star catalog
-		self.sourSelc = sourSelc
-
-		# Source processor to get the donut image or do the deblending
-		self.sourProc = sourProc
-
-<<<<<<< HEAD
-		# Wavefront estimator to get zk
-		self.wfEsti = wfEsti
-
-		# Butler wrapper to use DM data butler
-		self.butlerWrapper = None
-
-	def getDataCollector(self):
-		"""Get the attribute of data collector.
-
-		Returns
-		-------
-		CamDataCollector
-			Data collector.
-		"""
-
-		return self.dataCollector
-
-	def getIsrWrapper(self):
-		"""Get the attribute of ISR wraper.
-
-		ISR: Instrument signature removal.
-
-		Returns
-		-------
-		CamIsrWrapper
-			ISR wraper.
-		"""
-
-		return self.isrWrapper
-
-	def getSourSelc(self):
-		"""Get the attribute of source selector.
-
-		Returns
-		-------
-		SourceSelector
-			Source selector.
-		"""
-
-		return self.sourSelc
-
-	def getSourProc(self):
-		"""Get the attribute of source processor.
-
-		Returns
-		-------
-		SourceProcessor
-			Source processor.
-		"""
-
-		return self.sourProc
-
-	def getWfEsti(self):
-		"""Get the attribute of wavefront estimator.
-
-		Returns
-		-------
-		WfEstimator
-			Wavefront estimator.
-		"""
-
-		return self.wfEsti
-
-	def getButlerWrapper(self):
-		"""Get the attribute of butler wrapper.
-
-		Returns
-		-------
-		ButlerWrapper
-			Butler wrapper.
-		"""
-
-		return self.butlerWrapper
-
-	def setPostIsrCcdInputs(self, inputs):
-		"""Set inputs of post instrument signature removal (ISR) CCD images.
-
-		Parameters
-		----------
-		inputs : RepositoryArgs, dict, or str
-			Can be a single item or a list. Provides arguments to load an
-			existing repository (or repositories). String is assumed to be a
-			URI and is used as the cfgRoot (URI to the location of the cfg
-			file). (Local file system URI does not have to start with
-			'file://' and in this way can be a relative path). The
-			'RepositoryArgs' class can be used to provide more parameters with
-			which to initialize a repository (such as 'mapper', 'mapperArgs',
-			'tags', etc. See the 'RepositoryArgs' documentation for more
-			details). A dict may be used as shorthand for a 'RepositoryArgs'
-			class instance. The dict keys must match parameters to the
-			'RepositoryArgs.__init__' function.
-		"""
-
-		self.butlerWrapper = ButlerWrapper(inputs)
-
-	def getPostIsrImgMapByPistonDefocal(self, sensorNameList, obsIdList):
-		"""Get the post ISR image map that the defocal images are by the
-		pistion motion.
-
-		Parameters
-		----------
-		sensorNameList : list
-			List of sensor name.
-		obsIdList : list
-			Observation Id list in [intraObsId, extraObsId].
-
-		Returns
-		-------
-		dict
-			Post-ISR image map. The dictionary key is the sensor name. The
-			dictionary item is the defocal image on the camera coordinate.
-			(type: DefocalImage).
-		"""
-
-		return self._getImgMapByPistonDefocal(sensorNameList, obsIdList,
-											  ImageType.Amp)
-
-	def _getImgMapByPistonDefocal(self, sensorNameList, obsIdList, imageType):
-		"""Get the image map that the defocal images are by the pistion motion.
-
-		Parameters
-		----------
-		sensorNameList : list
-			List of sensor name.
-		obsIdList : list
-			Observation Id list in [intraObsId, extraObsId].
-		imageType : ImageType
-			Image type.
-
-		Returns
-		-------
-		dict
-			Image map. The dictionary key is the sensor name. The dictionary
-			item is the defocal image on the camera coordinate. (type:
-			DefocalImage).
-
-		Raises
-		------
-		ValueError
-			The image type is not supported.
-		"""
-
-		# Get the waveront image map
-		wfsImgMap = dict()
-		for sensorName in sensorNameList:
-
-			# Get the sensor name information
-			raft, sensor = self._getSensorInfo(sensorName)[0:2]
-
-			# The intra/ extra defocal images are decided by obsId
-			imgList = []
-			for visit in obsIdList:
-
-				# Get the exposure image in ndarray
-				if (imageType == ImageType.Amp):
-					exp = self.butlerWrapper.getPostIsrCcd(
-						int(visit), raft, sensor)
-				elif (imageType == ImageType.Eimg):
-					exp = self.butlerWrapper.getEimage(
-						int(visit), raft, sensor)
-				else:
-					raise ValueError("The %s is not supported." % imageType)
-
-				img = self.butlerWrapper.getImageData(exp)
-
-				# Transform the image in DM coordinate to camera coordinate.
-				camImg = self._transImgDmCoorToCamCoor(img)
-
-				# Collect the image
-				imgList.append(camImg)
-
-			wfsImgMap[sensorName] = DefocalImage(intraImg=imgList[0],
-												 extraImg=imgList[1])
-
-		return wfsImgMap
-
-	def _getSensorInfo(self, sensorName):
-		"""Get the sensor information.
-
-		Parameters
-		----------
-		sensorName : str
-			Sensor name (e.g. "R:2,2 S:1,1" or "R:0,0 S:2,2,A")
-
-		Returns
-		-------
-		str
-			Raft.
-		str
-			Sensor.
-		str
-			Channel.
-		"""
-
-		raft = sensor = channel = None
-
-		# Use the regular expression to analyze the input name
-		m = re.match(r"R:(\d,\d) S:(\d,\d)(?:,([A,B]))?$", sensorName)
-		if (m is not None):
-			raft, sensor, channel = m.groups()[0:3]
-
-		# This is for the phosim mapper use.
-		# For example, raft is "R22" and sensor is "S11".
-		raftAbbName = "R" + raft[0] + raft[-1]
-		sensorAbbName = "S" + sensor[0] + sensor[-1]
-
-		return raftAbbName, sensorAbbName, channel
-
-	def _transImgDmCoorToCamCoor(self, dmImg):
-		"""Transfrom the image in DM coordinate to camera coordinate.
-
-		The geometry transformation is defined in LSE-349.
-
-		Parameters
-		----------
-		dmImg : numpy.ndarray
-			Image in DM coordinate.
-
-		Returns
-		-------
-		numpy.ndarray
-			Image is camera coordinate.
-		"""
-
-		# For the PhoSim mapper, it is the transpose (x, y) to (y, x).
-		camImg = dmImg.T
-
-		return camImg
-
-	def getEimgMapByPistonDefocal(self, sensorNameList, obsIdList):
-		"""Get the eimage map that the defocal images are by the pistion
-		motion.
-
-		Parameters
-		----------
-		sensorNameList : list
-			List of sensor name.
-		obsIdList : list
-			Observation Id list in [intraObsId, extraObsId].
-
-		Returns
-		-------
-		dict
-			Eimage map. The dictionary key is the sensor name. The dictionary
-			item is the defocal image on the camera coordinate. (type:
-			DefocalImage).
-		"""
-
-		return self._getImgMapByPistonDefocal(sensorNameList, obsIdList,
-											  ImageType.Eimg)
-
-	def getPostIsrImgMapOnCornerWfs(self, sensorNameList, obsId):
-		"""Get the post ISR image map of corner wavefront sensors.
-		Note: we assume these to be of imageType == ImageType.Amp
-
-		Note: whether the image is intra- or extra- focal is determined
-		based on the sensor name.
-
-		Parameters
-		----------
-		sensorNameList : list
-			List of sensor names, eg. ['R:0,0 S:2,2,A', 'R:0,4 S:2,0,A']
-		obsId : int
-			Observation Id (NOT a list)
-
-		Returns
-		-------
-		dict
-			Post-ISR image map. The dictionary key is the sensor name. The
-			dictionary item is the defocal image on the camera coordinate.
-			(type: DefocalImage).
-		"""
-
-
-		# Get the wavefront image map
-		wfsImgMap = dict()
-		for sensorName in sensorNameList:
-
-			# Get the sensor name information
-			raft, sensor = self._getSensorInfo(sensorName)[0:2]
-
-			# Get the exposure image in ndarray
-			exp = self.butlerWrapper.getPostIsrCcd(
-					int(obsId), raft, sensor)
-
-			img = self.butlerWrapper.getImageData(exp)
-
-			# Transform the image in DM coordinate to camera coordinate.
-			camImg = self._transImgDmCoorToCamCoor(img)
-
-			# store in the dictionary  as either intra or extr-focal:
-			# determine whether intra- or extra-focal based on name:
-			if sensorName.endswith("A"):
-				print('%s is intra-focal'%sensorName)
-				wfsImgMap[sensorName] = DefocalImage(intraImg=camImg)
-
-			elif sensorName.endswith("B"):
-				print('%s is extra-focal'%sensorName)
-				wfsImgMap[sensorName] = DefocalImage(extraImg=camImg)
-
-		return wfsImgMap
-
-
-	def getDonutMap(self, neighborStarMap, wfsImgMap, filterType,
-					doDeblending=False, postageImg=False, postageImgDir=None,
-					verbose=True):
-
-		"""Get the donut map on each wavefront sensor (WFS).
-
-		Parameters
-		----------
-		neighborStarMap : dict
-			Information of neighboring stars and candidate stars with the name
-			of sensor as a dictionary.
-		wfsImgMap : dict
-			Post-ISR image map. The dictionary key is the sensor name. The
-			dictionary item is the defocal image on the camera coordinate.
-			(type: DefocalImage).
-		filterType : FilterType
-			Filter type.
-		doDeblending : bool, optional
-			Do the deblending or not. If False, only consider the single donut
-			based on the bright star catalog.(the default is False.)
-
-		Returns
-		-------
-		dict
-			Donut image map. The dictionary key is the sensor name. The
-			dictionary item is the list of donut image (type:
-			list[DonutImage]).
-		"""
-		print('\n Calculating the donut map ')
-		if postageImg:
-			print('Saving postage stamp images in %s'%postageImgDir)
-
-		# Delete old templates
-		detectorTemplateDir = os.path.join(getModulePath(), 'policy',
-										   'deblend', 'data',
-										   'isolatedDonutTemplate')
-		for fileName in os.listdir(detectorTemplateDir):
-			if fileName.endswith('.dat'):
-				os.unlink(os.path.join(detectorTemplateDir, fileName))
-
-		donutMap = dict()
-		for sensorName, nbrStar in neighborStarMap.items():
-
-			# Get the abbraviated sensor name
-			# that's eg., R22_S20 ...
-			abbrevName = abbrevDetectorName(sensorName)
-
-			# Configure the source processor
-			self.sourProc.config(sensorName=abbrevName)
-
-			# Get the defocal images: [intra, extra]
-			# Note: the corner sensors have only either intra or extra
-			# image, i.e.  'A' have intra,  'B' have extra
-			defocalImgList = [wfsImgMap[sensorName].getIntraImg(),
-							  wfsImgMap[sensorName].getExtraImg()]
-
-			# Get deblending template from image
-			detectorTemplateExists = False
-			for starIdIdx, nbrStarInfo in list(enumerate(nbrStar.starId.items())):
-				if detectorTemplateExists is True:
-					break
-				starId, neighStars = nbrStarInfo
-				if len(neighStars) == 0:
-					for ccdImg, imgType in zip(defocalImgList,['intra','extra']):
-						if ccdImg is not None: # handle the WFS corner case ...
-							# Get Template Image
-							singleTargetImage = self.sourProc.getSingleTargetImage(ccdImg,
-								nbrStar, starIdIdx, filterType)
-							templateImage = singleTargetImage[0]
-
-							# Trim Image
-							imageSizeX, imageSizeY = np.shape(templateImage)
-							sizeInPix = self.wfEsti.getSizeInPix()
-							cutPixX = int((imageSizeX - sizeInPix)/2)
-							cutPixY = int((imageSizeY - sizeInPix)/2)
-							templateImage = templateImage[cutPixX:-cutPixX, cutPixY:-cutPixY]
-
-							# Save Image
-							templateFileName = os.path.join(detectorTemplateDir,
-															'%s_template-%s.dat' %
-															(imgType, abbrevName))
-							np.savetxt(templateFileName, templateImage)
-					detectorTemplateExists = True
-
-
-			# Get the bright star id list on specific sensor
-			brightStarIdList = list(nbrStar.getId())
-			for starIdIdx in range(len(brightStarIdList)):
-
-				# Get the single star map
-				for jj,preFname in zip(range(len(defocalImgList)),['intra','extra']):
-
-					ccdImg = defocalImgList[jj]
-
-					# Get the segment of image
-					if (ccdImg is not None):
-						singleSciNeiImg, allStarPosX, allStarPosY, magRatio, \
-							offsetX, offsetY = \
-							self.sourProc.getSingleTargetImage(
-								ccdImg, nbrStar, starIdIdx, filterType)
-
-						# read the catalog starId :
-						starId = brightStarIdList[starIdIdx]
-
-						db_type = self.sourSelc.settingFile.getSetting('bscDbType')
-
-						# Only consider the single donut if no deblending
-						if (not doDeblending) and (len(magRatio) != 1):
-							continue
-
-						# Get the single donut/ deblended image
-						if (len(magRatio) == 1) or (not doDeblending):
-							imgDeblend = singleSciNeiImg
-							imgDeblendDimX, imgDeblendDimY = np.shape(imgDeblend)
-							# If bscDbType is 'image' we have already found
-							# donut centers in image with convolution
-							# Shouldn't have to refind centers on image
-							# TODO: What should we do with refCat dbType?
-							if ((len(magRatio) == 1) and
-									(db_type == 'file')):
-								realcx, realcy = searchDonutPos(imgDeblend)
-								if ((realcx < 0.) or (realcx > imgDeblendDimX) or
-									(realcy < 0.) or (realcy > imgDeblendDimY)):
-									warning_msg = str(
-										"Donut center outside bound of imgDeblend shape." +
-										" This may be an indicator blank postage stamps are" +
-										" being created."
-									)
-									warnings.warn(warning_msg)
-									continue
-							else:
-								realcx = allStarPosX[-1]
-								realcy = allStarPosY[-1]
-
-						# Do the deblending or not
-						elif (len(magRatio) == 2 and doDeblending):
-							imgDeblend, realcx, realcy = \
-								self.sourProc.doDeblending(
-									singleSciNeiImg, allStarPosX, allStarPosY,
-									magRatio, jj+1)
-							# Update the magnitude ratio
-							magRatio = [1]
-
-						else:
-							continue
-
-						# get the postageImg fnameEnd :
-						postFname = '_sensor-'+abbrevName+\
-									'_star-'+str(starIdIdx)+\
-									'_id-'+str(starId)+\
-									'_posX-'+str(int(realcx + offsetX))+\
-									'_posY-'+str(int(realcy + offsetY)) + '.txt'
-
-						if postageImg:
-							fname = preFname+'_singleSciImg'+postFname
-							np.savetxt(postageImgDir+'/'+fname,singleSciNeiImg)
-							if verbose:
-								print('\nSaving postage stamp as %s'%fname)
-
-						# Extract the image
-						if (len(magRatio) == 1):
-							sizeInPix = self.wfEsti.getSizeInPix()
-							x0 = np.floor(realcx - sizeInPix / 2).astype("int")
-							y0 = np.floor(realcy - sizeInPix / 2).astype("int")
-
-							if postageImg:  # print image before resizing
-								fname = preFname+'_imgDeblend_full'+postFname
-								np.savetxt(postageImgDir+'/'+fname,imgDeblend)
-								if verbose:
-									print('Saving postage stamp image as %s'%fname)
-
-							imgDeblend = imgDeblend[y0:y0 + sizeInPix,
-													x0:x0 + sizeInPix]
-
-							if postageImg:  # print image after resizing
-								fname = preFname+'_imgDeblend_resized'+postFname
-								np.savetxt(postageImgDir+'/'+fname,imgDeblend)
-								if verbose: 
-									print('Saving postage stamp image as %s'%fname)
-
-						# Rotate the image if the sensor is the corner
-						# wavefront sensor
-						if sensorName in self.CORNER_WFS_LIST:
-
-							# Get the Euler angle
-							eulerZangle = round(self.sourProc.getEulerZinDeg(
-								abbrevName))
-
-							# Change the sign if the angle < 0
-							while (eulerZangle < 0):
-								eulerZangle += 360
-
-							# Do the rotation of matrix
-							numOfRot90 = eulerZangle // 90
-							imgDeblend = np.flipud(
-								np.rot90(np.flipud(imgDeblend), numOfRot90))
-
-						# Put the deblended image into the donut map
-						if sensorName not in donutMap.keys():
-							donutMap[sensorName] = []
-
-						# Check the donut exists in the list or not
-						starId = brightStarIdList[starIdIdx]
-						donutIndex = self._searchDonutListId(
-							donutMap[sensorName], starId)
-
-						# Only keep for WFS if stamp is square
-						stampXDim, stampYDim = np.shape(imgDeblend)
-						if (stampXDim != stampYDim):
-							continue
-
-						# Create the donut object and put into the list if it
-						# is needed
-						if (donutIndex < 0):
-
-							# Calculate the field X, Y
-							pixelX = realcx + offsetX
-							pixelY = realcy + offsetY
-							fieldX, fieldY = self.sourProc.camXYtoFieldXY(
-								pixelX, pixelY)
-
-							# Instantiate the DonutImage class
-							donutImg = DonutImage(starId, pixelX, pixelY,
-												  fieldX, fieldY)
-							donutMap[sensorName].append(donutImg)
-
-							# Search for the donut index again
-							donutIndex = self._searchDonutListId(
-								donutMap[sensorName], starId)
-
-						# Get the donut image list
-						donutList = donutMap[sensorName]
-
-						# Take the absolute value for images, which might
-						# contain the negative value after the ISR correction.
-						# This happens for the amplifier images.
-						imgDeblend = np.abs(imgDeblend)
-
-						# Set the intra focal image
-						if (jj == 0):
-							donutList[donutIndex].setImg(intraImg=imgDeblend)
-						# Set the extra focal image
-						elif (jj == 1):
-							donutList[donutIndex].setImg(extraImg=imgDeblend)
-
-		return donutMap
-
-	def _searchDonutListId(self, donutList, starId):
-		"""Search the bright star ID in the donut list.
-
-		Parameters
-		----------
-		donutList : list
-			List of DonutImage object.
-		starId : int
-			Star Id.
-
-		Returns
-		-------
-		int
-			 Index of donut image object with the specific starId.
-		"""
-
-		index = -1
-		for ii in range(len(donutList)):
-			if (donutList[ii].getStarId() == int(starId)):
-				index = ii
-				break
-
-		return index
-
-	def calcWfErr(self, donutMap,postageImgDir=None,verbose=True):
-		"""Calculate the wavefront error in annular Zernike polynomials
-		(z4-z22).
-
-		Parameters
-		----------
-		donutMap : dict
-			Donut image map. The dictionary key is the sensor name. The
-			dictionary item is the donut image (type: DonutImage).
-
-		Returns
-		-------
-		dict
-			Donut image map with calculated wavefront error.
-		"""
-		
-		print('\n Calculating the wavefront error based on the donut map')
-		# initialize the storage array
-		content = "# abbrevDetectorName\tfocalPlane\tstarId\txpos\typos\n"
-
-		for sensorName, donutList in donutMap.items():
-
-			for ii in range(len(donutList)):
-
-				# Get the intra- and extra-focal donut images
-
-				# Check the sensor is the corner WFS or not. Only consider "A"
-				# Intra: C0 -> A; Extra: C1 -> B
-
-				# Look for the intra-focal image
-				if sensorName.endswith("A"):
-					intraDonut = donutList[ii]
-
-					# Get the extra-focal sensor name
-					extraFocalSensorName = sensorName.replace("A", "B")
-
-					# Get the donut list of extra-focal sensor
-					extraDonutList = donutMap[extraFocalSensorName]
-					if (ii < len(extraDonutList)):
-						extraDonut = extraDonutList[ii]
-					else:
-						continue
-				# Pass the extra-focal image
-				elif sensorName.endswith("B"):
-					continue
-				# Scientific sensor
-				else:
-					intraDonut = extraDonut = donutList[ii]
-
-				# Calculate the wavefront error
-
-				# Get the field X, Y position
-				intraFieldXY = intraDonut.getFieldPos()
-				extraFieldXY = extraDonut.getFieldPos()
-
-				# Get the defocal images
-				intraImg = intraDonut.getIntraImg()
-				extraImg = extraDonut.getExtraImg()
-
-				if verbose:
-					print('\n sensorName ', sensorName,
-						  ' abbrevDetectorName ',abbrevDetectorName(sensorName),
-						  ' starId=',intraDonut.getStarId(),
-						  ' donut px pos = ', intraDonut.getPixelPos()
-						  )
-
-				content += "%s\t  %s\t %d\t %4.6f\t %4.6f\n"%(abbrevDetectorName(sensorName), 'intra',
-																	intraDonut.getStarId(),
-																	intraDonut.getPixelPos()[0],
-																	intraDonut.getPixelPos()[1]
-																   )
-
-				content += "%s\t  %s\t %d\t %4.6f\t %4.6f\n"%(abbrevDetectorName(sensorName), 'extra',
-																	extraDonut.getStarId(),
-																	extraDonut.getPixelPos()[0],
-																	extraDonut.getPixelPos()[1]
-																   )
-
-				# Calculate the wavefront error
-				zer4UpNm = self._calcSglWfErr(intraImg, extraImg, intraFieldXY,
-											  extraFieldXY)
-
-				# Put the value to the donut image
-				intraDonut.setWfErr(zer4UpNm)
-				extraDonut.setWfErr(zer4UpNm)
-
-		# Write info about donuts to a file
-		fname = 'donutStarsExtraIntra.txt'
-		if postageImgDir == None:
-			postageImgDir = os.getcwd()
-			print('Since postageImgDir was not provided, we will save the donuts info to ')
-			print(postageImgDir)
-		outputFilePath = os.path.join(postageImgDir,fname)
-		print('Saving donut info to %s'%outputFilePath)
-		fid = open(outputFilePath, "w")
-		fid.write(content)
-		fid.close()
-
-		# Intentionally to expose this return value to show the input,
-		# donutMap, has been modified.
-		return donutMap
-
-	def _calcSglWfErr(self, intraImg, extraImg, intraFieldXY, extraFieldXY):
-		"""Calculate the wavefront error in annular Zernike polynomials
-		(z4-z22) for single donut.
-
-		Parameters
-		----------
-		intraImg : numpy.ndarray
-			Intra-focal donut image.
-		extraImg : numpy.ndarray
-			Extra-focal donut image.
-		intraFieldXY : tuple
-			Field x, y in degree of intra-focal donut image.
-		extraFieldXY : tuple
-			Field x, y in degree of extra-focal donut image.
-
-		Returns
-		-------
-		numpy.ndarray
-			Coefficients of Zernike polynomials (z4 - z22) in nm.
-		"""
-
-		# Set the images
-		self.wfEsti.setImg(intraFieldXY, DefocalType.Intra, image=intraImg)
-		self.wfEsti.setImg(extraFieldXY, DefocalType.Extra, image=extraImg)
-
-		# Reset the wavefront estimator
-		self.wfEsti.reset()
-
-		# Calculate the wavefront error
-		zer4UpNm = self.wfEsti.calWfsErr()
-
-		return zer4UpNm
-
-	def calcAvgWfErrOnSglCcd(self, donutList):
-		"""Calculate the average of wavefront error on single CCD.
-
-		CCD: Charge-coupled device.
-
-		Parameters
-		----------
-		donutList : list
-			List of donut object (type: DonutImage).
-
-		Returns
-		-------
-		numpy.ndarray
-			Average of wavefront error in nm.
-		"""
-
-		# Calculate the weighting of donut image
-		wgtRatio = self._calcWeiRatio(donutList)
-
-		# Calculate the mean wavefront error
-		avgErr = 0
-		for ii in range(len(donutList)):
-
-			donut = donutList[ii]
-			zer4UpNmArr = donut.getWfErr()
-
-			# Assign the zer4UpNm
-			if (len(zer4UpNmArr) == 0):
-				zer4UpNm = 0
-			else:
-				zer4UpNm = zer4UpNmArr
-
-			avgErr = avgErr + wgtRatio[ii] * zer4UpNm
-
-		return avgErr
-
-	def _calcWeiRatio(self, donutList):
-		"""Calculate the weighting ratio of donut in the list.
-
-		Parameters
-		----------
-		donutList : list
-			List of donut object (type: DonutImage).
-
-		Returns
-		-------
-		numpy.ndarray
-			Array of weighting ratio of donuts to do the average of wavefront
-			error.
-		"""
-
-		# Weighting of donut image. Use the simple average at this moment.
-		# Need to consider the S/N and other factors in the future.
-
-		# Check the available zk and give the ratio
-		wgtRatio = []
-		for donut in donutList:
-			if (len(donut.getWfErr()) == 0):
-				wgtRatio.append(0)
-			else:
-				wgtRatio.append(1)
-
-		# Do the normalization
-		wgtRatioArr = np.array(wgtRatio)
-		normalizedwgtRatioArr = wgtRatioArr / np.sum(wgtRatioArr)
-
-		return normalizedwgtRatioArr
-
-	def genMasterDonut(self, donutMap, zcCol=np.zeros(22)):
-		"""Generate the master donut map.
-
-		Parameters
-		----------
-		donutMap : dict
-			Donut image map. The dictionary key is the sensor name. The
-			dictionary item is the donut image (type: DonutImage).
-		zcCol : numpy.ndarray, optional
-			Coefficients of wavefront (z1-z22) in nm. (the default is
-			np.zeros(22).)
-
-		Returns
-		-------
-		dict
-			Master donut image map. The dictionary key is the sensor name. The
-			dictionary item is the master donut image (type: DonutImage).
-		"""
-
-		masterDonutMap = dict()
-		for sensorName, donutList in donutMap.items():
-
-			# Get the master donut on single CCD
-			masterDonut = self._genMasterImgOnSglCcd(donutList, zcCol=zcCol)
-
-			# Put the master donut to donut map
-			masterDonutMap[sensorName] = [masterDonut]
-
-		return masterDonutMap
-
-	def _genMasterImgOnSglCcd(self, donutList, zcCol):
-		"""Generate the master donut image on single CCD.
-
-		CCD: Charge-coupled device.
-
-		Parameters
-		----------
-		sensorName : str
-			Canonical sensor name (e.g. "R:2,2 S:1,1").
-		donutList : list
-			List of donut object (type: DonutImage).
-		zcCol : numpy.ndarray
-			Coefficients of wavefront (z1-z22) in nm.
-
-		Returns
-		-------
-		DonutImage
-			Master donut.
-		"""
-
-		intraProjImgList = []
-		extraProjImgList = []
-		for donut in donutList:
-
-			# Get the field x, y
-			fieldXY = donut.getFieldPos()
-
-			# Set the image
-			intraImg = donut.getIntraImg()
-			if (intraImg is not None):
-
-				# Get the projected image
-				projImg = self._getProjImg(fieldXY, DefocalType.Intra,
-										   intraImg, zcCol)
-
-				# Collect the projected donut
-				intraProjImgList.append(projImg)
-
-			extraImg = donut.getExtraImg()
-			if (extraImg is not None):
-
-				# Get the projected image
-				projImg = self._getProjImg(fieldXY, DefocalType.Extra,
-										   extraImg, zcCol)
-
-				# Collect the projected donut
-				extraProjImgList.append(projImg)
-
-		# Generate the master donut
-		stackIntraImg = self._stackImg(intraProjImgList)
-		stackExtraImg = self._stackImg(extraProjImgList)
-
-		# Put the master donut to donut map
-		pixelX, pixelY = searchDonutPos(stackIntraImg)
-		masterDonut = DonutImage(0, pixelX, pixelY, 0, 0,
-								 intraImg=stackIntraImg, extraImg=stackExtraImg)
-
-		return masterDonut
-
-	def _getProjImg(self, fieldXY, defocalType, defocalImg, zcCol):
-		"""Get the projected image on the pupil.
-
-		Parameters
-		----------
-		fieldXY : tuple
-			Position of donut on the focal plane in the degree for intra- and
-			extra-focal images (field X, field Y).
-		defocalType : enum 'DefocalType'
-			Defocal type of image.
-		defocalImg : numpy.ndarray
-			Donut defocal image.
-		zcCol : numpy.ndarray
-			Coefficients of wavefront (z1-z22).
-
-		Returns
-		-------
-		numpy.ndarray
-			Projected image.
-		"""
-
-		# Set the image
-		self.wfEsti.setImg(fieldXY, defocalType, image=defocalImg)
-
-		# Get the image in the type of CompensationImageDecorator
-		if (defocalType == DefocalType.Intra):
-			img = self.wfEsti.getIntraImg()
-		elif (defocalType == DefocalType.Extra):
-			img = self.wfEsti.getExtraImg()
-
-		# Get the distortion correction (offaxis)
-		algo = self.wfEsti.getAlgo()
-		offAxisCorrOrder = algo.getOffAxisPolyOrder()
-
-		inst = self.wfEsti.getInst()
-		img.setOffAxisCorr(inst, offAxisCorrOrder)
-
-		# Do the image cocenter
-		img.imageCoCenter(inst)
-
-		# Do the compensation/ projection
-		img.compensate(inst, algo, zcCol, self.wfEsti.getOptModel())
-
-		# Return the projected image
-		return img.getImg()
-
-	def _stackImg(self, imgList):
-		"""Stack the images.
-
-		Parameters
-		----------
-		imgList : list
-			List of image.
-
-		Returns
-		-------
-		numpy.ndarray
-			Stacked image.
-		"""
-
-		if (len(imgList) == 0):
-			stackImg = None
-		else:
-			# Get the minimun image dimension
-			dimXlist = []
-			dimYlist = []
-			for img in imgList:
-				dy, dx = img.shape
-				dimXlist.append(dx)
-				dimYlist.append(dy)
-
-			dimX = np.min(dimXlist)
-			dimY = np.min(dimYlist)
-
-			deltaX = dimX//2
-			deltaY = dimY//2
-
-			# Stack the image by summation directly
-			stackImg = np.zeros([dimY, dimX])
-			for img in imgList:
-				dy, dx = img.shape
-				cy = int(dy / 2)
-				cx = int(dx / 2)
-				stackImg += img[cy - deltaY:cy + deltaY,
-								cx - deltaX:cx + deltaX]
-
-		return stackImg
-=======
-        # Wavefront estimator to get zk
-        self.wfEsti = wfEsti
-
-        # Butler wrapper to use DM data butler
-        self.butlerWrapper = None
-
-    def getDataCollector(self):
-        """Get the attribute of data collector.
-
-        Returns
-        -------
-        CamDataCollector
-            Data collector.
-        """
-
-        return self.dataCollector
-
-    def getIsrWrapper(self):
-        """Get the attribute of ISR wraper.
-
-        ISR: Instrument signature removal.
-
-        Returns
-        -------
-        CamIsrWrapper
-            ISR wraper.
-        """
-
-        return self.isrWrapper
-
-    def getSourSelc(self):
-        """Get the attribute of source selector.
-
-        Returns
-        -------
-        SourceSelector
-            Source selector.
-        """
-
-        return self.sourSelc
-
-    def getSourProc(self):
-        """Get the attribute of source processor.
-
-        Returns
-        -------
-        SourceProcessor
-            Source processor.
-        """
-
-        return self.sourProc
-
-    def getWfEsti(self):
-        """Get the attribute of wavefront estimator.
-
-        Returns
-        -------
-        WfEstimator
-            Wavefront estimator.
-        """
-
-        return self.wfEsti
-
-    def getButlerWrapper(self):
-        """Get the attribute of butler wrapper.
-
-        Returns
-        -------
-        ButlerWrapper
-            Butler wrapper.
-        """
-
-        return self.butlerWrapper
-
-    def setPostIsrCcdInputs(self, inputs):
-        """Set inputs of post instrument signature removal (ISR) CCD images.
-
-        Parameters
-        ----------
-        inputs : RepositoryArgs, dict, or str
-            Can be a single item or a list. Provides arguments to load an
-            existing repository (or repositories). String is assumed to be a
-            URI and is used as the cfgRoot (URI to the location of the cfg
-            file). (Local file system URI does not have to start with
-            'file://' and in this way can be a relative path). The
-            'RepositoryArgs' class can be used to provide more parameters with
-            which to initialize a repository (such as 'mapper', 'mapperArgs',
-            'tags', etc. See the 'RepositoryArgs' documentation for more
-            details). A dict may be used as shorthand for a 'RepositoryArgs'
-            class instance. The dict keys must match parameters to the
-            'RepositoryArgs.__init__' function.
-        """
-
-        self.butlerWrapper = ButlerWrapper(inputs)
-
-    def getPostIsrImgMapByPistonDefocal(self, sensorNameList, obsIdList):
-        """Get the post ISR image map that the defocal images are by the
-        pistion motion.
-
-        Parameters
-        ----------
-        sensorNameList : list
-            List of sensor name.
-        obsIdList : list
-            Observation Id list in [intraObsId, extraObsId].
-
-        Returns
-        -------
-        dict
-            Post-ISR image map. The dictionary key is the sensor name. The
-            dictionary item is the defocal image on the camera coordinate.
-            (type: DefocalImage).
-        """
-
-        return self._getImgMapByPistonDefocal(sensorNameList, obsIdList, ImageType.Amp)
-
-    def _getImgMapByPistonDefocal(self, sensorNameList, obsIdList, imageType):
-        """Get the image map that the defocal images are by the pistion motion.
-
-        Parameters
-        ----------
-        sensorNameList : list
-            List of sensor name.
-        obsIdList : list
-            Observation Id list in [intraObsId, extraObsId].
-        imageType : ImageType
-            Image type.
-
-        Returns
-        -------
-        dict
-            Image map. The dictionary key is the sensor name. The dictionary
-            item is the defocal image on the camera coordinate. (type:
-            DefocalImage).
-
-        Raises
-        ------
-        ValueError
-            The image type is not supported.
-        """
-
-        # Get the waveront image map
-        wfsImgMap = dict()
-        for sensorName in sensorNameList:
-
-            # Get the sensor name information
-            raft, sensor = self._getSensorInfo(sensorName)[0:2]
-
-            # The intra/ extra defocal images are decided by obsId
-            imgList = []
-            for visit in obsIdList:
-
-                # Get the exposure image in ndarray
-                if imageType == ImageType.Amp:
-                    exp = self.butlerWrapper.getPostIsrCcd(int(visit), raft, sensor)
-                elif imageType == ImageType.Eimg:
-                    exp = self.butlerWrapper.getEimage(int(visit), raft, sensor)
-                else:
-                    raise ValueError("The %s is not supported." % imageType)
-
-                img = self.butlerWrapper.getImageData(exp)
-
-                # Transform the image in DM coordinate to camera coordinate.
-                camImg = self._transImgDmCoorToCamCoor(img)
-
-                # Collect the image
-                imgList.append(camImg)
-
-            wfsImgMap[sensorName] = DefocalImage(
-                intraImg=imgList[0], extraImg=imgList[1]
-            )
-
-        return wfsImgMap
-
-    def _getSensorInfo(self, sensorName):
-        """Get the sensor information.
-
-        Parameters
-        ----------
-        sensorName : str
-            Sensor name (e.g. "R:2,2 S:1,1" or "R:0,0 S:2,2,A")
-
-        Returns
-        -------
-        str
-            Raft.
-        str
-            Sensor.
-        str
-            Channel.
-        """
-
-        raft = sensor = channel = None
-
-        # Use the regular expression to analyze the input name
-        m = re.match(r"R:(\d,\d) S:(\d,\d)(?:,([A,B]))?$", sensorName)
-        if m is not None:
-            raft, sensor, channel = m.groups()[0:3]
-
-        # This is for the phosim mapper use.
-        # For example, raft is "R22" and sensor is "S11".
-        raftAbbName = "R" + raft[0] + raft[-1]
-        sensorAbbName = "S" + sensor[0] + sensor[-1]
-
-        return raftAbbName, sensorAbbName, channel
-
-    def _transImgDmCoorToCamCoor(self, dmImg):
-        """Transfrom the image in DM coordinate to camera coordinate.
-
-        The geometry transformation is defined in LSE-349.
-
-        Parameters
-        ----------
-        dmImg : numpy.ndarray
-            Image in DM coordinate.
-
-        Returns
-        -------
-        numpy.ndarray
-            Image is camera coordinate.
-        """
-
-        # For the PhoSim mapper, it is the transpose (x, y) to (y, x).
-        camImg = dmImg.T
-
-        return camImg
-
-    def getEimgMapByPistonDefocal(self, sensorNameList, obsIdList):
-        """Get the eimage map that the defocal images are by the pistion
-        motion.
-
-        Parameters
-        ----------
-        sensorNameList : list
-            List of sensor name.
-        obsIdList : list
-            Observation Id list in [intraObsId, extraObsId].
-
-        Returns
-        -------
-        dict
-            Eimage map. The dictionary key is the sensor name. The dictionary
-            item is the defocal image on the camera coordinate. (type:
-            DefocalImage).
-        """
-
-        return self._getImgMapByPistonDefocal(sensorNameList, obsIdList, ImageType.Eimg)
-
-    def getPostIsrImgMapOnCornerWfs(self, sensorNameList, obsId):
-        """Get the post ISR image map of corner wavefront sensors.
-
-        Parameters
-        ----------
-        sensorNameList : list
-            List of sensor name.
-        obsId : int
-            Observation Id.
-
-        Returns
-        -------
-        dict
-            Post-ISR image map. The dictionary key is the sensor name. The
-            dictionary item is the defocal image on the camera coordinate.
-            (type: DefocalImage).
-        """
-        pass
-
-    def getDonutMap(self, neighborStarMap, wfsImgMap, filterType, doDeblending=False):
-        """Get the donut map on each wavefront sensor (WFS).
-
-        Parameters
-        ----------
-        neighborStarMap : dict
-            Information of neighboring stars and candidate stars with the name
-            of sensor as a dictionary.
-        wfsImgMap : dict
-            Post-ISR image map. The dictionary key is the sensor name. The
-            dictionary item is the defocal image on the camera coordinate.
-            (type: DefocalImage).
-        filterType : FilterType
-            Filter type.
-        doDeblending : bool, optional
-            Do the deblending or not. If False, only consider the single donut
-            based on the bright star catalog.(the default is False.)
-
-        Returns
-        -------
-        dict
-            Donut image map. The dictionary key is the sensor name. The
-            dictionary item is the list of donut image (type:
-            list[DonutImage]).
-        """
-
-        donutMap = dict()
-        for sensorName, nbrStar in neighborStarMap.items():
-
-            # Get the abbraviated sensor name
-            abbrevName = abbrevDectectorName(sensorName)
-
-            # Configure the source processor
-            self.sourProc.config(sensorName=abbrevName)
-
-            # Get the defocal images: [intra, extra]
-            defocalImgList = [
-                wfsImgMap[sensorName].getIntraImg(),
-                wfsImgMap[sensorName].getExtraImg(),
-            ]
-
-            # Get the bright star id list on specific sensor
-            brightStarIdList = list(nbrStar.getId())
-            for starIdIdx in range(len(brightStarIdList)):
-
-                # Get the single star map
-                for jj in range(len(defocalImgList)):
-
-                    ccdImg = defocalImgList[jj]
-
-                    # Get the segment of image
-                    if ccdImg is not None:
-                        (
-                            singleSciNeiImg,
-                            allStarPosX,
-                            allStarPosY,
-                            magRatio,
-                            offsetX,
-                            offsetY,
-                        ) = self.sourProc.getSingleTargetImage(
-                            ccdImg, nbrStar, starIdIdx, filterType
-                        )
-
-                        # Only consider the single donut if no deblending
-                        if (not doDeblending) and (len(magRatio) != 1):
-                            continue
-
-                        # Get the single donut/ deblended image
-                        if (len(magRatio) == 1) or (not doDeblending):
-                            imgDeblend = singleSciNeiImg
-
-                            if len(magRatio) == 1:
-                                realcx, realcy = searchDonutPos(imgDeblend)
-                            else:
-                                realcx = allStarPosX[-1]
-                                realcy = allStarPosY[-1]
-
-                        # Do the deblending or not
-                        elif len(magRatio) == 2 and doDeblending:
-                            imgDeblend, realcx, realcy = self.sourProc.doDeblending(
-                                singleSciNeiImg, allStarPosX, allStarPosY, magRatio
-                            )
-                            # Update the magnitude ratio
-                            magRatio = [1]
-
-                        else:
-                            continue
-
-                        # Extract the image
-                        if len(magRatio) == 1:
-                            sizeInPix = self.wfEsti.getSizeInPix()
-                            x0 = np.floor(realcx - sizeInPix / 2).astype("int")
-                            y0 = np.floor(realcy - sizeInPix / 2).astype("int")
-                            imgDeblend = imgDeblend[
-                                y0 : y0 + sizeInPix, x0 : x0 + sizeInPix
-                            ]
-
-                        # Rotate the image if the sensor is the corner
-                        # wavefront sensor
-                        if sensorName in self.CORNER_WFS_LIST:
-
-                            # Get the Euler angle
-                            eulerZangle = round(
-                                self.sourProc.getEulerZinDeg(abbrevName)
-                            )
-
-                            # Change the sign if the angle < 0
-                            while eulerZangle < 0:
-                                eulerZangle += 360
-
-                            # Do the rotation of matrix
-                            numOfRot90 = eulerZangle // 90
-                            imgDeblend = np.flipud(
-                                np.rot90(np.flipud(imgDeblend), numOfRot90)
-                            )
-
-                        # Put the deblended image into the donut map
-                        if sensorName not in donutMap.keys():
-                            donutMap[sensorName] = []
-
-                        # Check the donut exists in the list or not
-                        starId = brightStarIdList[starIdIdx]
-                        donutIndex = self._searchDonutListId(
-                            donutMap[sensorName], starId
-                        )
-
-                        # Create the donut object and put into the list if it
-                        # is needed
-                        if donutIndex < 0:
-
-                            # Calculate the field X, Y
-                            pixelX = realcx + offsetX
-                            pixelY = realcy + offsetY
-                            fieldX, fieldY = self.sourProc.camXYtoFieldXY(
-                                pixelX, pixelY
-                            )
-
-                            # Instantiate the DonutImage class
-                            donutImg = DonutImage(
-                                starId, pixelX, pixelY, fieldX, fieldY
-                            )
-                            donutMap[sensorName].append(donutImg)
-
-                            # Search for the donut index again
-                            donutIndex = self._searchDonutListId(
-                                donutMap[sensorName], starId
-                            )
-
-                        # Get the donut image list
-                        donutList = donutMap[sensorName]
-
-                        # Take the absolute value for images, which might
-                        # contain the negative value after the ISR correction.
-                        # This happens for the amplifier images.
-                        imgDeblend = np.abs(imgDeblend)
-
-                        # Set the intra focal image
-                        if jj == 0:
-                            donutList[donutIndex].setImg(intraImg=imgDeblend)
-                        # Set the extra focal image
-                        elif jj == 1:
-                            donutList[donutIndex].setImg(extraImg=imgDeblend)
-
-        return donutMap
-
-    def _searchDonutListId(self, donutList, starId):
-        """Search the bright star ID in the donut list.
-
-        Parameters
-        ----------
-        donutList : list
-            List of DonutImage object.
-        starId : int
-            Star Id.
-
-        Returns
-        -------
-        int
-             Index of donut image object with the specific starId.
-        """
-
-        index = -1
-        for ii in range(len(donutList)):
-            if donutList[ii].getStarId() == int(starId):
-                index = ii
-                break
-
-        return index
-
-    def calcWfErr(self, donutMap):
-        """Calculate the wavefront error in annular Zernike polynomials
-        (z4-z22).
-
-        Parameters
-        ----------
-        donutMap : dict
-            Donut image map. The dictionary key is the sensor name. The
-            dictionary item is the donut image (type: DonutImage).
-
-        Returns
-        -------
-        dict
-            Donut image map with calculated wavefront error.
-        """
-
-        for sensorName, donutList in donutMap.items():
-
-            for ii in range(len(donutList)):
-
-                # Get the intra- and extra-focal donut images
-
-                # Check the sensor is the corner WFS or not. Only consider "A"
-                # Intra: C0 -> A; Extra: C1 -> B
-
-                # Look for the intra-focal image
-                if sensorName.endswith("A"):
-                    intraDonut = donutList[ii]
-
-                    # Get the extra-focal sensor name
-                    extraFocalSensorName = sensorName.replace("A", "B")
-
-                    # Get the donut list of extra-focal sensor
-                    extraDonutList = donutMap[extraFocalSensorName]
-                    if ii < len(extraDonutList):
-                        extraDonut = extraDonutList[ii]
-                    else:
-                        continue
-                # Pass the extra-focal image
-                elif sensorName.endswith("B"):
-                    continue
-                # Scientific sensor
-                else:
-                    intraDonut = extraDonut = donutList[ii]
-
-                # Calculate the wavefront error
-
-                # Get the field X, Y position
-                intraFieldXY = intraDonut.getFieldPos()
-                extraFieldXY = extraDonut.getFieldPos()
-
-                # Get the defocal images
-                intraImg = intraDonut.getIntraImg()
-                extraImg = extraDonut.getExtraImg()
-
-                # Calculate the wavefront error
-                zer4UpNm = self._calcSglWfErr(
-                    intraImg, extraImg, intraFieldXY, extraFieldXY
-                )
-
-                # Put the value to the donut image
-                intraDonut.setWfErr(zer4UpNm)
-                extraDonut.setWfErr(zer4UpNm)
-
-        # Intentionally to expose this return value to show the input,
-        # donutMap, has been modified.
-        return donutMap
-
-    def _calcSglWfErr(self, intraImg, extraImg, intraFieldXY, extraFieldXY):
-        """Calculate the wavefront error in annular Zernike polynomials
-        (z4-z22) for single donut.
-
-        Parameters
-        ----------
-        intraImg : numpy.ndarray
-            Intra-focal donut image.
-        extraImg : numpy.ndarray
-            Extra-focal donut image.
-        intraFieldXY : tuple
-            Field x, y in degree of intra-focal donut image.
-        extraFieldXY : tuple
-            Field x, y in degree of extra-focal donut image.
-
-        Returns
-        -------
-        numpy.ndarray
-            Coefficients of Zernike polynomials (z4 - z22) in nm.
-        """
-
-        # Set the images
-        self.wfEsti.setImg(intraFieldXY, DefocalType.Intra, image=intraImg)
-        self.wfEsti.setImg(extraFieldXY, DefocalType.Extra, image=extraImg)
-
-        # Reset the wavefront estimator
-        self.wfEsti.reset()
-
-        # Calculate the wavefront error
-        zer4UpNm = self.wfEsti.calWfsErr()
-
-        return zer4UpNm
-
-    def calcAvgWfErrOnSglCcd(self, donutList):
-        """Calculate the average of wavefront error on single CCD.
-
-        CCD: Charge-coupled device.
-
-        Parameters
-        ----------
-        donutList : list
-            List of donut object (type: DonutImage).
-
-        Returns
-        -------
-        numpy.ndarray
-            Average of wavefront error in nm.
-        """
-
-        # Calculate the weighting of donut image
-        wgtRatio = self._calcWeiRatio(donutList)
-
-        # Calculate the mean wavefront error
-        avgErr = 0
-        for ii in range(len(donutList)):
-
-            donut = donutList[ii]
-            zer4UpNmArr = donut.getWfErr()
-
-            # Assign the zer4UpNm
-            if len(zer4UpNmArr) == 0:
-                zer4UpNm = 0
-            else:
-                zer4UpNm = zer4UpNmArr
-
-            avgErr = avgErr + wgtRatio[ii] * zer4UpNm
-
-        return avgErr
-
-    def _calcWeiRatio(self, donutList):
-        """Calculate the weighting ratio of donut in the list.
-
-        Parameters
-        ----------
-        donutList : list
-            List of donut object (type: DonutImage).
-
-        Returns
-        -------
-        numpy.ndarray
-            Array of weighting ratio of donuts to do the average of wavefront
-            error.
-        """
-
-        # Weighting of donut image. Use the simple average at this moment.
-        # Need to consider the S/N and other factors in the future.
-
-        # Check the available zk and give the ratio
-        wgtRatio = []
-        for donut in donutList:
-            if len(donut.getWfErr()) == 0:
-                wgtRatio.append(0)
-            else:
-                wgtRatio.append(1)
-
-        # Do the normalization
-        wgtRatioArr = np.array(wgtRatio)
-        normalizedwgtRatioArr = wgtRatioArr / np.sum(wgtRatioArr)
-
-        return normalizedwgtRatioArr
-
-    def genMasterDonut(self, donutMap, zcCol=np.zeros(22)):
-        """Generate the master donut map.
-
-        Parameters
-        ----------
-        donutMap : dict
-            Donut image map. The dictionary key is the sensor name. The
-            dictionary item is the donut image (type: DonutImage).
-        zcCol : numpy.ndarray, optional
-            Coefficients of wavefront (z1-z22) in nm. (the default is
-            np.zeros(22).)
-
-        Returns
-        -------
-        dict
-            Master donut image map. The dictionary key is the sensor name. The
-            dictionary item is the master donut image (type: DonutImage).
-        """
-
-        masterDonutMap = dict()
-        for sensorName, donutList in donutMap.items():
-
-            # Get the master donut on single CCD
-            masterDonut = self._genMasterImgOnSglCcd(donutList, zcCol=zcCol)
-
-            # Put the master donut to donut map
-            masterDonutMap[sensorName] = [masterDonut]
-
-        return masterDonutMap
-
-    def _genMasterImgOnSglCcd(self, donutList, zcCol):
-        """Generate the master donut image on single CCD.
-
-        CCD: Charge-coupled device.
-
-        Parameters
-        ----------
-        sensorName : str
-            Canonical sensor name (e.g. "R:2,2 S:1,1").
-        donutList : list
-            List of donut object (type: DonutImage).
-        zcCol : numpy.ndarray
-            Coefficients of wavefront (z1-z22) in nm.
-
-        Returns
-        -------
-        DonutImage
-            Master donut.
-        """
-
-        intraProjImgList = []
-        extraProjImgList = []
-        for donut in donutList:
-
-            # Get the field x, y
-            fieldXY = donut.getFieldPos()
-
-            # Set the image
-            intraImg = donut.getIntraImg()
-            if intraImg is not None:
-
-                # Get the projected image
-                projImg = self._getProjImg(fieldXY, DefocalType.Intra, intraImg, zcCol)
-
-                # Collect the projected donut
-                intraProjImgList.append(projImg)
-
-            extraImg = donut.getExtraImg()
-            if extraImg is not None:
-
-                # Get the projected image
-                projImg = self._getProjImg(fieldXY, DefocalType.Extra, extraImg, zcCol)
-
-                # Collect the projected donut
-                extraProjImgList.append(projImg)
-
-        # Generate the master donut
-        stackIntraImg = self._stackImg(intraProjImgList)
-        stackExtraImg = self._stackImg(extraProjImgList)
-
-        # Put the master donut to donut map
-        pixelX, pixelY = searchDonutPos(stackIntraImg)
-        masterDonut = DonutImage(
-            0, pixelX, pixelY, 0, 0, intraImg=stackIntraImg, extraImg=stackExtraImg
-        )
-
-        return masterDonut
-
-    def _getProjImg(self, fieldXY, defocalType, defocalImg, zcCol):
-        """Get the projected image on the pupil.
-
-        Parameters
-        ----------
-        fieldXY : tuple
-            Position of donut on the focal plane in the degree for intra- and
-            extra-focal images (field X, field Y).
-        defocalType : enum 'DefocalType'
-            Defocal type of image.
-        defocalImg : numpy.ndarray
-            Donut defocal image.
-        zcCol : numpy.ndarray
-            Coefficients of wavefront (z1-z22).
-
-        Returns
-        -------
-        numpy.ndarray
-            Projected image.
-        """
-
-        # Set the image
-        self.wfEsti.setImg(fieldXY, defocalType, image=defocalImg)
-
-        # Get the image in the type of CompensationImageDecorator
-        if defocalType == DefocalType.Intra:
-            img = self.wfEsti.getIntraImg()
-        elif defocalType == DefocalType.Extra:
-            img = self.wfEsti.getExtraImg()
-
-        # Get the distortion correction (offaxis)
-        algo = self.wfEsti.getAlgo()
-        offAxisCorrOrder = algo.getOffAxisPolyOrder()
-
-        inst = self.wfEsti.getInst()
-        img.setOffAxisCorr(inst, offAxisCorrOrder)
-
-        # Do the image cocenter
-        img.imageCoCenter(inst)
-
-        # Do the compensation/ projection
-        img.compensate(inst, algo, zcCol, self.wfEsti.getOptModel())
-
-        # Return the projected image
-        return img.getImg()
-
-    def _stackImg(self, imgList):
-        """Stack the images.
-
-        Parameters
-        ----------
-        imgList : list
-            List of image.
-
-        Returns
-        -------
-        numpy.ndarray
-            Stacked image.
-        """
-
-        if len(imgList) == 0:
-            stackImg = None
-        else:
-            # Get the minimun image dimension
-            dimXlist = []
-            dimYlist = []
-            for img in imgList:
-                dy, dx = img.shape
-                dimXlist.append(dx)
-                dimYlist.append(dy)
-
-            dimX = np.min(dimXlist)
-            dimY = np.min(dimYlist)
-
-            deltaX = dimX // 2
-            deltaY = dimY // 2
-
-            # Stack the image by summation directly
-            stackImg = np.zeros([dimY, dimX])
-            for img in imgList:
-                dy, dx = img.shape
-                cy = int(dy / 2)
-                cx = int(dx / 2)
-                stackImg += img[cy - deltaY : cy + deltaY, cx - deltaX : cx + deltaX]
-
-        return stackImg
->>>>>>> 045a4fcb
-
-
-if __name__ == "__main__":
-	pass
+# This file is part of ts_wep.
+#
+# Developed for the LSST Telescope and Site Systems.
+# This product includes software developed by the LSST Project
+# (https://www.lsst.org).
+# See the COPYRIGHT file at the top-level directory of this distribution
+# for details of code ownership.
+#
+# This program is free software: you can redistribute it and/or modify
+# it under the terms of the GNU General Public License as published by
+# the Free Software Foundation, either version 3 of the License, or
+# (at your option) any later version.
+#
+# This program is distributed in the hope that it will be useful,
+# but WITHOUT ANY WARRANTY; without even the implied warranty of
+# MERCHANTABILITY or FITNESS FOR A PARTICULAR PURPOSE.  See the
+# GNU General Public License for more details.
+#
+# You should have received a copy of the GNU General Public License
+# along with this program.  If not, see <https://www.gnu.org/licenses/>.
+
+import re
+import os
+import warnings
+import numpy as np
+
+from lsst.ts.wep.ButlerWrapper import ButlerWrapper
+from lsst.ts.wep.DefocalImage import DefocalImage
+from lsst.ts.wep.DonutImage import DonutImage
+from lsst.ts.wep.Utility import (
+    abbrevDetectorName,
+    searchDonutPos,
+    DefocalType,
+    ImageType,
+    getModulePath
+)
+
+
+class WepController(object):
+
+    CORNER_WFS_LIST = [
+        "R:0,0 S:2,2,A",
+        "R:0,0 S:2,2,B",
+        "R:0,4 S:2,0,A",
+        "R:0,4 S:2,0,B",
+        "R:4,0 S:0,2,A",
+        "R:4,0 S:0,2,B",
+        "R:4,4 S:0,0,A",
+        "R:4,4 S:0,0,B",
+    ]
+
+	def __init__(self, dataCollector, isrWrapper, sourSelc, sourProc, wfEsti):
+		"""Initialize the wavefront estimation pipeline (WEP) controller class.
+
+		Parameters
+		----------
+		dataCollector : CamDataCollector
+			Camera data collector.
+		isrWrapper : CamIsrWrapper
+			Instrument signature removal (ISR) wrapper.
+		sourSelc : SourceSelector
+			Source selector.
+		sourProc : SourceProcessor
+			Source processor.
+		wfEsti : WfEstimator
+			Wavefront estimator.
+		"""
+
+		# Data collector to use DM ingest command line task
+		self.dataCollector = dataCollector
+
+		# ISR wrapper to use DM ISR command line task
+		self.isrWrapper = isrWrapper
+
+		# Source selector to query the bright star catalog
+		self.sourSelc = sourSelc
+
+		# Source processor to get the donut image or do the deblending
+		self.sourProc = sourProc
+
+		# Wavefront estimator to get zk
+		self.wfEsti = wfEsti
+
+		# Butler wrapper to use DM data butler
+		self.butlerWrapper = None
+
+	def getDataCollector(self):
+		"""Get the attribute of data collector.
+
+		Returns
+		-------
+		CamDataCollector
+			Data collector.
+		"""
+
+		return self.dataCollector
+
+	def getIsrWrapper(self):
+		"""Get the attribute of ISR wraper.
+
+		ISR: Instrument signature removal.
+
+		Returns
+		-------
+		CamIsrWrapper
+			ISR wraper.
+		"""
+
+		return self.isrWrapper
+
+	def getSourSelc(self):
+		"""Get the attribute of source selector.
+
+		Returns
+		-------
+		SourceSelector
+			Source selector.
+		"""
+
+		return self.sourSelc
+
+	def getSourProc(self):
+		"""Get the attribute of source processor.
+
+		Returns
+		-------
+		SourceProcessor
+			Source processor.
+		"""
+
+		return self.sourProc
+
+	def getWfEsti(self):
+		"""Get the attribute of wavefront estimator.
+
+		Returns
+		-------
+		WfEstimator
+			Wavefront estimator.
+		"""
+
+		return self.wfEsti
+
+	def getButlerWrapper(self):
+		"""Get the attribute of butler wrapper.
+
+		Returns
+		-------
+		ButlerWrapper
+			Butler wrapper.
+		"""
+
+		return self.butlerWrapper
+
+	def setPostIsrCcdInputs(self, inputs):
+		"""Set inputs of post instrument signature removal (ISR) CCD images.
+
+		Parameters
+		----------
+		inputs : RepositoryArgs, dict, or str
+			Can be a single item or a list. Provides arguments to load an
+			existing repository (or repositories). String is assumed to be a
+			URI and is used as the cfgRoot (URI to the location of the cfg
+			file). (Local file system URI does not have to start with
+			'file://' and in this way can be a relative path). The
+			'RepositoryArgs' class can be used to provide more parameters with
+			which to initialize a repository (such as 'mapper', 'mapperArgs',
+			'tags', etc. See the 'RepositoryArgs' documentation for more
+			details). A dict may be used as shorthand for a 'RepositoryArgs'
+			class instance. The dict keys must match parameters to the
+			'RepositoryArgs.__init__' function.
+		"""
+
+		self.butlerWrapper = ButlerWrapper(inputs)
+
+	def getPostIsrImgMapByPistonDefocal(self, sensorNameList, obsIdList):
+		"""Get the post ISR image map that the defocal images are by the
+		pistion motion.
+
+		Parameters
+		----------
+		sensorNameList : list
+			List of sensor name.
+		obsIdList : list
+			Observation Id list in [intraObsId, extraObsId].
+
+		Returns
+		-------
+		dict
+			Post-ISR image map. The dictionary key is the sensor name. The
+			dictionary item is the defocal image on the camera coordinate.
+			(type: DefocalImage).
+		"""
+
+		return self._getImgMapByPistonDefocal(sensorNameList, obsIdList,
+											  ImageType.Amp)
+
+	def _getImgMapByPistonDefocal(self, sensorNameList, obsIdList, imageType):
+		"""Get the image map that the defocal images are by the pistion motion.
+
+		Parameters
+		----------
+		sensorNameList : list
+			List of sensor name.
+		obsIdList : list
+			Observation Id list in [intraObsId, extraObsId].
+		imageType : ImageType
+			Image type.
+
+		Returns
+		-------
+		dict
+			Image map. The dictionary key is the sensor name. The dictionary
+			item is the defocal image on the camera coordinate. (type:
+			DefocalImage).
+
+		Raises
+		------
+		ValueError
+			The image type is not supported.
+		"""
+
+		# Get the waveront image map
+		wfsImgMap = dict()
+		for sensorName in sensorNameList:
+
+			# Get the sensor name information
+			raft, sensor = self._getSensorInfo(sensorName)[0:2]
+
+			# The intra/ extra defocal images are decided by obsId
+			imgList = []
+			for visit in obsIdList:
+
+				# Get the exposure image in ndarray
+				if (imageType == ImageType.Amp):
+					exp = self.butlerWrapper.getPostIsrCcd(
+						int(visit), raft, sensor)
+				elif (imageType == ImageType.Eimg):
+					exp = self.butlerWrapper.getEimage(
+						int(visit), raft, sensor)
+				else:
+					raise ValueError("The %s is not supported." % imageType)
+
+				img = self.butlerWrapper.getImageData(exp)
+
+				# Transform the image in DM coordinate to camera coordinate.
+				camImg = self._transImgDmCoorToCamCoor(img)
+
+				# Collect the image
+				imgList.append(camImg)
+
+			wfsImgMap[sensorName] = DefocalImage(intraImg=imgList[0],
+												 extraImg=imgList[1])
+
+		return wfsImgMap
+
+	def _getSensorInfo(self, sensorName):
+		"""Get the sensor information.
+
+		Parameters
+		----------
+		sensorName : str
+			Sensor name (e.g. "R:2,2 S:1,1" or "R:0,0 S:2,2,A")
+
+		Returns
+		-------
+		str
+			Raft.
+		str
+			Sensor.
+		str
+			Channel.
+		"""
+
+		raft = sensor = channel = None
+
+		# Use the regular expression to analyze the input name
+		m = re.match(r"R:(\d,\d) S:(\d,\d)(?:,([A,B]))?$", sensorName)
+		if (m is not None):
+			raft, sensor, channel = m.groups()[0:3]
+
+		# This is for the phosim mapper use.
+		# For example, raft is "R22" and sensor is "S11".
+		raftAbbName = "R" + raft[0] + raft[-1]
+		sensorAbbName = "S" + sensor[0] + sensor[-1]
+
+		return raftAbbName, sensorAbbName, channel
+
+	def _transImgDmCoorToCamCoor(self, dmImg):
+		"""Transfrom the image in DM coordinate to camera coordinate.
+
+		The geometry transformation is defined in LSE-349.
+
+		Parameters
+		----------
+		dmImg : numpy.ndarray
+			Image in DM coordinate.
+
+		Returns
+		-------
+		numpy.ndarray
+			Image is camera coordinate.
+		"""
+
+		# For the PhoSim mapper, it is the transpose (x, y) to (y, x).
+		camImg = dmImg.T
+
+		return camImg
+
+	def getEimgMapByPistonDefocal(self, sensorNameList, obsIdList):
+		"""Get the eimage map that the defocal images are by the pistion
+		motion.
+
+		Parameters
+		----------
+		sensorNameList : list
+			List of sensor name.
+		obsIdList : list
+			Observation Id list in [intraObsId, extraObsId].
+
+		Returns
+		-------
+		dict
+			Eimage map. The dictionary key is the sensor name. The dictionary
+			item is the defocal image on the camera coordinate. (type:
+			DefocalImage).
+		"""
+
+		return self._getImgMapByPistonDefocal(sensorNameList, obsIdList,
+											  ImageType.Eimg)
+
+	def getPostIsrImgMapOnCornerWfs(self, sensorNameList, obsId):
+		"""Get the post ISR image map of corner wavefront sensors.
+		Note: we assume these to be of imageType == ImageType.Amp
+
+		Note: whether the image is intra- or extra- focal is determined
+		based on the sensor name.
+
+		Parameters
+		----------
+		sensorNameList : list
+			List of sensor names, eg. ['R:0,0 S:2,2,A', 'R:0,4 S:2,0,A']
+		obsId : int
+			Observation Id (NOT a list)
+
+		Returns
+		-------
+		dict
+			Post-ISR image map. The dictionary key is the sensor name. The
+			dictionary item is the defocal image on the camera coordinate.
+			(type: DefocalImage).
+		"""
+
+
+		# Get the wavefront image map
+		wfsImgMap = dict()
+		for sensorName in sensorNameList:
+
+			# Get the sensor name information
+			raft, sensor = self._getSensorInfo(sensorName)[0:2]
+
+			# Get the exposure image in ndarray
+			exp = self.butlerWrapper.getPostIsrCcd(
+					int(obsId), raft, sensor)
+
+			img = self.butlerWrapper.getImageData(exp)
+
+			# Transform the image in DM coordinate to camera coordinate.
+			camImg = self._transImgDmCoorToCamCoor(img)
+
+			# store in the dictionary  as either intra or extr-focal:
+			# determine whether intra- or extra-focal based on name:
+			if sensorName.endswith("A"):
+				print('%s is intra-focal'%sensorName)
+				wfsImgMap[sensorName] = DefocalImage(intraImg=camImg)
+
+			elif sensorName.endswith("B"):
+				print('%s is extra-focal'%sensorName)
+				wfsImgMap[sensorName] = DefocalImage(extraImg=camImg)
+
+		return wfsImgMap
+
+
+	def getDonutMap(self, neighborStarMap, wfsImgMap, filterType,
+					doDeblending=False, postageImg=False, postageImgDir=None,
+					verbose=True):
+
+		"""Get the donut map on each wavefront sensor (WFS).
+
+		Parameters
+		----------
+		neighborStarMap : dict
+			Information of neighboring stars and candidate stars with the name
+			of sensor as a dictionary.
+		wfsImgMap : dict
+			Post-ISR image map. The dictionary key is the sensor name. The
+			dictionary item is the defocal image on the camera coordinate.
+			(type: DefocalImage).
+		filterType : FilterType
+			Filter type.
+		doDeblending : bool, optional
+			Do the deblending or not. If False, only consider the single donut
+			based on the bright star catalog.(the default is False.)
+
+		Returns
+		-------
+		dict
+			Donut image map. The dictionary key is the sensor name. The
+			dictionary item is the list of donut image (type:
+			list[DonutImage]).
+		"""
+		print('\n Calculating the donut map ')
+		if postageImg:
+			print('Saving postage stamp images in %s'%postageImgDir)
+
+		# Delete old templates
+		detectorTemplateDir = os.path.join(getModulePath(), 'policy',
+										   'deblend', 'data',
+										   'isolatedDonutTemplate')
+		for fileName in os.listdir(detectorTemplateDir):
+			if fileName.endswith('.dat'):
+				os.unlink(os.path.join(detectorTemplateDir, fileName))
+
+		donutMap = dict()
+		for sensorName, nbrStar in neighborStarMap.items():
+
+			# Get the abbreviated sensor name
+			abbrevName = abbrevDetectorName(sensorName)
+
+			# Configure the source processor
+			self.sourProc.config(sensorName=abbrevName)
+
+			# Get the defocal images: [intra, extra]
+			# Note: the corner sensors have only either intra or extra
+			# image, i.e.  'A' have intra,  'B' have extra
+			defocalImgList = [
+				wfsImgMap[sensorName].getIntraImg(),
+				wfsImgMap[sensorName].getExtraImg()
+			]
+
+			# Get deblending template from image
+			detectorTemplateExists = False
+			for starIdIdx, nbrStarInfo in list(enumerate(nbrStar.starId.items())):
+				if detectorTemplateExists is True:
+					break
+				starId, neighStars = nbrStarInfo
+				if len(neighStars) == 0:
+					for ccdImg, imgType in zip(defocalImgList,['intra','extra']):
+						if ccdImg is not None: # handle the WFS corner case ...
+							# Get Template Image
+							singleTargetImage = self.sourProc.getSingleTargetImage(ccdImg,
+								nbrStar, starIdIdx, filterType)
+							templateImage = singleTargetImage[0]
+
+							# Trim Image
+							imageSizeX, imageSizeY = np.shape(templateImage)
+							sizeInPix = self.wfEsti.getSizeInPix()
+							cutPixX = int((imageSizeX - sizeInPix)/2)
+							cutPixY = int((imageSizeY - sizeInPix)/2)
+							templateImage = templateImage[cutPixX:-cutPixX, cutPixY:-cutPixY]
+
+							# Save Image
+							templateFileName = os.path.join(detectorTemplateDir,
+															'%s_template-%s.dat' %
+															(imgType, abbrevName))
+							np.savetxt(templateFileName, templateImage)
+					detectorTemplateExists = True
+
+
+			# Get the bright star id list on specific sensor
+			brightStarIdList = list(nbrStar.getId())
+			for starIdIdx in range(len(brightStarIdList)):
+
+				# Get the single star map
+				for jj,preFname in zip(range(len(defocalImgList)),['intra','extra']):
+
+					ccdImg = defocalImgList[jj]
+
+					# Get the segment of image
+					if (ccdImg is not None):
+						(
+							singleSciNeiImg, 
+							allStarPosX, 
+							allStarPosY, 
+							magRatio,
+							offsetX, 
+							offsetY,
+						) = self.sourProc.getSingleTargetImage(
+								ccdImg, nbrStar, starIdIdx, filterType
+						)
+
+						# read the catalog starId :
+						starId = brightStarIdList[starIdIdx]
+
+						db_type = self.sourSelc.settingFile.getSetting('bscDbType')
+
+						# Only consider the single donut if no deblending
+						if (not doDeblending) and (len(magRatio) != 1):
+							continue
+
+						# Get the single donut/ deblended image
+						if (len(magRatio) == 1) or (not doDeblending):
+							imgDeblend = singleSciNeiImg
+							imgDeblendDimX, imgDeblendDimY = np.shape(imgDeblend)
+							# If bscDbType is 'image' we have already found
+							# donut centers in image with convolution
+							# Shouldn't have to refind centers on image
+							# TODO: What should we do with refCat dbType?
+							if ((len(magRatio) == 1) and
+									(db_type == 'file')):
+								realcx, realcy = searchDonutPos(imgDeblend)
+								if ((realcx < 0.) or (realcx > imgDeblendDimX) or
+									(realcy < 0.) or (realcy > imgDeblendDimY)):
+									warning_msg = str(
+										"Donut center outside bound of imgDeblend shape." +
+										" This may be an indicator blank postage stamps are" +
+										" being created."
+									)
+									warnings.warn(warning_msg)
+									continue
+							else:
+								realcx = allStarPosX[-1]
+								realcy = allStarPosY[-1]
+
+						# Do the deblending or not
+						elif (len(magRatio) == 2 and doDeblending):
+							imgDeblend, realcx, realcy = \
+								self.sourProc.doDeblending(
+									singleSciNeiImg, allStarPosX, allStarPosY,
+									magRatio, jj+1)
+							# Update the magnitude ratio
+							magRatio = [1]
+
+						else:
+							continue
+
+						# get the postageImg fnameEnd :
+						postFname = '_sensor-'+abbrevName+\
+									'_star-'+str(starIdIdx)+\
+									'_id-'+str(starId)+\
+									'_posX-'+str(int(realcx + offsetX))+\
+									'_posY-'+str(int(realcy + offsetY)) + '.txt'
+
+						if postageImg:
+							fname = preFname+'_singleSciImg'+postFname
+							np.savetxt(postageImgDir+'/'+fname,singleSciNeiImg)
+							if verbose:
+								print('\nSaving postage stamp as %s'%fname)
+
+						# Extract the image
+						if (len(magRatio) == 1):
+							sizeInPix = self.wfEsti.getSizeInPix()
+							x0 = np.floor(realcx - sizeInPix / 2).astype("int")
+							y0 = np.floor(realcy - sizeInPix / 2).astype("int")
+
+							if postageImg:  # print image before resizing
+								fname = preFname+'_imgDeblend_full'+postFname
+								np.savetxt(postageImgDir+'/'+fname,imgDeblend)
+								if verbose:
+									print('Saving postage stamp image as %s'%fname)
+
+							imgDeblend = imgDeblend[y0:y0 + sizeInPix,
+													x0:x0 + sizeInPix]
+
+							if postageImg:  # print image after resizing
+								fname = preFname+'_imgDeblend_resized'+postFname
+								np.savetxt(postageImgDir+'/'+fname,imgDeblend)
+								if verbose: 
+									print('Saving postage stamp image as %s'%fname)
+
+						# Rotate the image if the sensor is the corner
+						# wavefront sensor
+						if sensorName in self.CORNER_WFS_LIST:
+
+							# Get the Euler angle
+							eulerZangle = round(self.sourProc.getEulerZinDeg(
+								abbrevName))
+
+							# Change the sign if the angle < 0
+							while (eulerZangle < 0):
+								eulerZangle += 360
+
+							# Do the rotation of matrix
+							numOfRot90 = eulerZangle // 90
+							imgDeblend = np.flipud(
+								np.rot90(np.flipud(imgDeblend), numOfRot90))
+
+						# Put the deblended image into the donut map
+						if sensorName not in donutMap.keys():
+							donutMap[sensorName] = []
+
+						# Check the donut exists in the list or not
+						starId = brightStarIdList[starIdIdx]
+						donutIndex = self._searchDonutListId(
+							donutMap[sensorName], starId)
+
+						# Only keep for WFS if stamp is square
+						stampXDim, stampYDim = np.shape(imgDeblend)
+						if (stampXDim != stampYDim):
+							continue
+
+						# Create the donut object and put into the list if it
+						# is needed
+						if (donutIndex < 0):
+
+							# Calculate the field X, Y
+							pixelX = realcx + offsetX
+							pixelY = realcy + offsetY
+							fieldX, fieldY = self.sourProc.camXYtoFieldXY(
+								pixelX, pixelY)
+
+							# Instantiate the DonutImage class
+							donutImg = DonutImage(starId, pixelX, pixelY,
+												  fieldX, fieldY)
+							donutMap[sensorName].append(donutImg)
+
+							# Search for the donut index again
+							donutIndex = self._searchDonutListId(
+								donutMap[sensorName], starId)
+
+						# Get the donut image list
+						donutList = donutMap[sensorName]
+
+						# Take the absolute value for images, which might
+						# contain the negative value after the ISR correction.
+						# This happens for the amplifier images.
+						imgDeblend = np.abs(imgDeblend)
+
+						# Set the intra focal image
+						if (jj == 0):
+							donutList[donutIndex].setImg(intraImg=imgDeblend)
+						# Set the extra focal image
+						elif (jj == 1):
+							donutList[donutIndex].setImg(extraImg=imgDeblend)
+
+		return donutMap
+
+	def _searchDonutListId(self, donutList, starId):
+		"""Search the bright star ID in the donut list.
+
+		Parameters
+		----------
+		donutList : list
+			List of DonutImage object.
+		starId : int
+			Star Id.
+
+		Returns
+		-------
+		int
+			 Index of donut image object with the specific starId.
+		"""
+
+		index = -1
+		for ii in range(len(donutList)):
+			if (donutList[ii].getStarId() == int(starId)):
+				index = ii
+				break
+
+		return index
+
+	def calcWfErr(self, donutMap,postageImgDir=None,verbose=True):
+		"""Calculate the wavefront error in annular Zernike polynomials
+		(z4-z22).
+
+		Parameters
+		----------
+		donutMap : dict
+			Donut image map. The dictionary key is the sensor name. The
+			dictionary item is the donut image (type: DonutImage).
+
+		Returns
+		-------
+		dict
+			Donut image map with calculated wavefront error.
+		"""
+		
+		print('\n Calculating the wavefront error based on the donut map')
+		# initialize the storage array
+		content = "# abbrevDetectorName\tfocalPlane\tstarId\txpos\typos\n"
+
+		for sensorName, donutList in donutMap.items():
+
+			for ii in range(len(donutList)):
+
+				# Get the intra- and extra-focal donut images
+
+				# Check the sensor is the corner WFS or not. Only consider "A"
+				# Intra: C0 -> A; Extra: C1 -> B
+
+				# Look for the intra-focal image
+				if sensorName.endswith("A"):
+					intraDonut = donutList[ii]
+
+					# Get the extra-focal sensor name
+					extraFocalSensorName = sensorName.replace("A", "B")
+
+					# Get the donut list of extra-focal sensor
+					extraDonutList = donutMap[extraFocalSensorName]
+					if (ii < len(extraDonutList)):
+						extraDonut = extraDonutList[ii]
+					else:
+						continue
+				# Pass the extra-focal image
+				elif sensorName.endswith("B"):
+					continue
+				# Scientific sensor
+				else:
+					intraDonut = extraDonut = donutList[ii]
+
+				# Calculate the wavefront error
+
+				# Get the field X, Y position
+				intraFieldXY = intraDonut.getFieldPos()
+				extraFieldXY = extraDonut.getFieldPos()
+
+				# Get the defocal images
+				intraImg = intraDonut.getIntraImg()
+				extraImg = extraDonut.getExtraImg()
+
+				if verbose:
+					print('\n sensorName ', sensorName,
+						  ' abbrevDetectorName ',abbrevDetectorName(sensorName),
+						  ' starId=',intraDonut.getStarId(),
+						  ' donut px pos = ', intraDonut.getPixelPos()
+						  )
+
+				content += "%s\t  %s\t %d\t %4.6f\t %4.6f\n"%(abbrevDetectorName(sensorName), 'intra',
+																	intraDonut.getStarId(),
+																	intraDonut.getPixelPos()[0],
+																	intraDonut.getPixelPos()[1]
+																   )
+
+				content += "%s\t  %s\t %d\t %4.6f\t %4.6f\n"%(abbrevDetectorName(sensorName), 'extra',
+																	extraDonut.getStarId(),
+																	extraDonut.getPixelPos()[0],
+																	extraDonut.getPixelPos()[1]
+																   )
+
+				# Calculate the wavefront error
+				zer4UpNm = self._calcSglWfErr(intraImg, extraImg, intraFieldXY,
+											  extraFieldXY)
+
+				# Put the value to the donut image
+				intraDonut.setWfErr(zer4UpNm)
+				extraDonut.setWfErr(zer4UpNm)
+
+		# Write info about donuts to a file
+		fname = 'donutStarsExtraIntra.txt'
+		if postageImgDir == None:
+			postageImgDir = os.getcwd()
+			print('Since postageImgDir was not provided, we will save the donuts info to ')
+			print(postageImgDir)
+		outputFilePath = os.path.join(postageImgDir,fname)
+		print('Saving donut info to %s'%outputFilePath)
+		fid = open(outputFilePath, "w")
+		fid.write(content)
+		fid.close()
+
+		# Intentionally to expose this return value to show the input,
+		# donutMap, has been modified.
+		return donutMap
+
+	def _calcSglWfErr(self, intraImg, extraImg, intraFieldXY, extraFieldXY):
+		"""Calculate the wavefront error in annular Zernike polynomials
+		(z4-z22) for single donut.
+
+		Parameters
+		----------
+		intraImg : numpy.ndarray
+			Intra-focal donut image.
+		extraImg : numpy.ndarray
+			Extra-focal donut image.
+		intraFieldXY : tuple
+			Field x, y in degree of intra-focal donut image.
+		extraFieldXY : tuple
+			Field x, y in degree of extra-focal donut image.
+
+		Returns
+		-------
+		numpy.ndarray
+			Coefficients of Zernike polynomials (z4 - z22) in nm.
+		"""
+
+		# Set the images
+		self.wfEsti.setImg(intraFieldXY, DefocalType.Intra, image=intraImg)
+		self.wfEsti.setImg(extraFieldXY, DefocalType.Extra, image=extraImg)
+
+		# Reset the wavefront estimator
+		self.wfEsti.reset()
+
+		# Calculate the wavefront error
+		zer4UpNm = self.wfEsti.calWfsErr()
+
+		return zer4UpNm
+
+	def calcAvgWfErrOnSglCcd(self, donutList):
+		"""Calculate the average of wavefront error on single CCD.
+
+		CCD: Charge-coupled device.
+
+		Parameters
+		----------
+		donutList : list
+			List of donut object (type: DonutImage).
+
+		Returns
+		-------
+		numpy.ndarray
+			Average of wavefront error in nm.
+		"""
+
+		# Calculate the weighting of donut image
+		wgtRatio = self._calcWeiRatio(donutList)
+
+		# Calculate the mean wavefront error
+		avgErr = 0
+		for ii in range(len(donutList)):
+
+			donut = donutList[ii]
+			zer4UpNmArr = donut.getWfErr()
+
+			# Assign the zer4UpNm
+			if (len(zer4UpNmArr) == 0):
+				zer4UpNm = 0
+			else:
+				zer4UpNm = zer4UpNmArr
+
+			avgErr = avgErr + wgtRatio[ii] * zer4UpNm
+
+		return avgErr
+
+	def _calcWeiRatio(self, donutList):
+		"""Calculate the weighting ratio of donut in the list.
+
+		Parameters
+		----------
+		donutList : list
+			List of donut object (type: DonutImage).
+
+		Returns
+		-------
+		numpy.ndarray
+			Array of weighting ratio of donuts to do the average of wavefront
+			error.
+		"""
+
+		# Weighting of donut image. Use the simple average at this moment.
+		# Need to consider the S/N and other factors in the future.
+
+		# Check the available zk and give the ratio
+		wgtRatio = []
+		for donut in donutList:
+			if (len(donut.getWfErr()) == 0):
+				wgtRatio.append(0)
+			else:
+				wgtRatio.append(1)
+
+		# Do the normalization
+		wgtRatioArr = np.array(wgtRatio)
+		normalizedwgtRatioArr = wgtRatioArr / np.sum(wgtRatioArr)
+
+		return normalizedwgtRatioArr
+
+	def genMasterDonut(self, donutMap, zcCol=np.zeros(22)):
+		"""Generate the master donut map.
+
+		Parameters
+		----------
+		donutMap : dict
+			Donut image map. The dictionary key is the sensor name. The
+			dictionary item is the donut image (type: DonutImage).
+		zcCol : numpy.ndarray, optional
+			Coefficients of wavefront (z1-z22) in nm. (the default is
+			np.zeros(22).)
+
+		Returns
+		-------
+		dict
+			Master donut image map. The dictionary key is the sensor name. The
+			dictionary item is the master donut image (type: DonutImage).
+		"""
+
+		masterDonutMap = dict()
+		for sensorName, donutList in donutMap.items():
+
+			# Get the master donut on single CCD
+			masterDonut = self._genMasterImgOnSglCcd(donutList, zcCol=zcCol)
+
+			# Put the master donut to donut map
+			masterDonutMap[sensorName] = [masterDonut]
+
+		return masterDonutMap
+
+	def _genMasterImgOnSglCcd(self, donutList, zcCol):
+		"""Generate the master donut image on single CCD.
+
+		CCD: Charge-coupled device.
+
+		Parameters
+		----------
+		sensorName : str
+			Canonical sensor name (e.g. "R:2,2 S:1,1").
+		donutList : list
+			List of donut object (type: DonutImage).
+		zcCol : numpy.ndarray
+			Coefficients of wavefront (z1-z22) in nm.
+
+		Returns
+		-------
+		DonutImage
+			Master donut.
+		"""
+
+		intraProjImgList = []
+		extraProjImgList = []
+		for donut in donutList:
+
+			# Get the field x, y
+			fieldXY = donut.getFieldPos()
+
+			# Set the image
+			intraImg = donut.getIntraImg()
+			if (intraImg is not None):
+
+				# Get the projected image
+				projImg = self._getProjImg(fieldXY, DefocalType.Intra,
+										   intraImg, zcCol)
+
+				# Collect the projected donut
+				intraProjImgList.append(projImg)
+
+			extraImg = donut.getExtraImg()
+			if (extraImg is not None):
+
+				# Get the projected image
+				projImg = self._getProjImg(fieldXY, DefocalType.Extra,
+										   extraImg, zcCol)
+
+				# Collect the projected donut
+				extraProjImgList.append(projImg)
+
+		# Generate the master donut
+		stackIntraImg = self._stackImg(intraProjImgList)
+		stackExtraImg = self._stackImg(extraProjImgList)
+
+		# Put the master donut to donut map
+		pixelX, pixelY = searchDonutPos(stackIntraImg)
+		masterDonut = DonutImage(0, pixelX, pixelY, 0, 0,
+								 intraImg=stackIntraImg, extraImg=stackExtraImg)
+
+		return masterDonut
+
+	def _getProjImg(self, fieldXY, defocalType, defocalImg, zcCol):
+		"""Get the projected image on the pupil.
+
+		Parameters
+		----------
+		fieldXY : tuple
+			Position of donut on the focal plane in the degree for intra- and
+			extra-focal images (field X, field Y).
+		defocalType : enum 'DefocalType'
+			Defocal type of image.
+		defocalImg : numpy.ndarray
+			Donut defocal image.
+		zcCol : numpy.ndarray
+			Coefficients of wavefront (z1-z22).
+
+		Returns
+		-------
+		numpy.ndarray
+			Projected image.
+		"""
+
+		# Set the image
+		self.wfEsti.setImg(fieldXY, defocalType, image=defocalImg)
+
+		# Get the image in the type of CompensationImageDecorator
+		if (defocalType == DefocalType.Intra):
+			img = self.wfEsti.getIntraImg()
+		elif (defocalType == DefocalType.Extra):
+			img = self.wfEsti.getExtraImg()
+
+		# Get the distortion correction (offaxis)
+		algo = self.wfEsti.getAlgo()
+		offAxisCorrOrder = algo.getOffAxisPolyOrder()
+
+		inst = self.wfEsti.getInst()
+		img.setOffAxisCorr(inst, offAxisCorrOrder)
+
+		# Do the image cocenter
+		img.imageCoCenter(inst)
+
+		# Do the compensation/ projection
+		img.compensate(inst, algo, zcCol, self.wfEsti.getOptModel())
+
+		# Return the projected image
+		return img.getImg()
+
+	def _stackImg(self, imgList):
+		"""Stack the images.
+
+		Parameters
+		----------
+		imgList : list
+			List of image.
+
+		Returns
+		-------
+		numpy.ndarray
+			Stacked image.
+		"""
+
+		if (len(imgList) == 0):
+			stackImg = None
+		else:
+			# Get the minimun image dimension
+			dimXlist = []
+			dimYlist = []
+			for img in imgList:
+				dy, dx = img.shape
+				dimXlist.append(dx)
+				dimYlist.append(dy)
+
+			dimX = np.min(dimXlist)
+			dimY = np.min(dimYlist)
+
+			deltaX = dimX//2
+			deltaY = dimY//2
+
+			# Stack the image by summation directly
+			stackImg = np.zeros([dimY, dimX])
+			for img in imgList:
+				dy, dx = img.shape
+				cy = int(dy / 2)
+				cx = int(dx / 2)
+				stackImg += img[cy - deltaY:cy + deltaY,
+								cx - deltaX:cx + deltaX]
+
+		return stackImg
+
+if __name__ == "__main__":
+	pass