--- conflicted
+++ resolved
@@ -46,14 +46,6 @@
         self.doFringe = False
         self.doDefect = False
         self.doOverscan = False
-<<<<<<< HEAD
-
-        self.isrConfigFilePath = None
-
-    def config(self, doBias=False, doDark=False, doFlat=False,
-               doFringe=False, doDefect=False, doOverscan=False,
-               fileName="isr_config.py"):
-=======
         self.isrConfigFilePath = None
 
     def config(
@@ -66,7 +58,6 @@
         doOverscan=False,
         fileName="isr_config.py",
     ):
->>>>>>> 045a4fcb
         """Do the ISR configuration.
 
         ISR: Instrument signature removal.
@@ -83,13 +74,8 @@
             Do the fringe correction. (the default is False.)
         doDefect : bool, optional
             Do the defect correction. (the default is False.)
-<<<<<<< HEAD
-        doOverscan: bool, optional
-            Do the overscan correction (the default is False.)
-=======
         doOverscan : bool, optional
             Do the overscan correction. (the default is False.)
->>>>>>> 045a4fcb
         fileName : str, optional
             Config override file name. (the default is "isr_config.py".)
         """
